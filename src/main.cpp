// !!! MAKE SURE TO EDIT settings.h !!!

<<<<<<< HEAD
#include "settings.h"                       // Contains all user-relevant settings
#include "audiomenu.h"     
#include "esp32-hal-bt.h"   
#include "esp_bt.h" 
=======
#include "settings.h"                                   // Contains all user-relevant settings (general)
>>>>>>> 2bf2757d

// !!! MAKE SURE TO EDIT PLATFORM SPECIFIC settings-****.h !!!
#if (HAL == 1)
    #include "settings-lolin32.h"                       // Contains all user-relevant settings for Wemos Lolin32
#elif (HAL == 2)
    #include "settings-espa1s.h"                        // Contains all user-relevant settings for ESP32-A1S Audiokit
#elif (HAL == 3)
    #include "settings-lolin_d32.h"                     // Contains all user-relevant settings for Wemos Lolin D32
#elif (HAL == 4)
    #include "settings-lolin_d32_pro.h"                 // Contains all user-relevant settings for Wemos Lolin D32 pro
<<<<<<< HEAD
#elif (HAL == 5)
    #include "settings-ttgo-t8.h"                 // Contains all user-relevant settings for Wemos Lolin D32 pro
#endif

#ifdef USE_ENCODER
    #include <ESP32Encoder.h>
#endif
=======
#endif

#include <ESP32Encoder.h>
>>>>>>> 2bf2757d
#include "Arduino.h"
#include <WiFi.h>
#ifdef MDNS_ENABLE
    #include <ESPmDNS.h>
#endif
#ifdef FTP_ENABLE
    #include "ESP32FtpServer.h"
#endif
#ifdef BLUETOOTH_ENABLE
    #include "esp_bt.h"
    #include "BluetoothA2DPSink.h"
#endif
#include "Audio.h"
#include "SPI.h"
#include "FS.h"
#ifdef SD_MMC_1BIT_MODE
    #include "SD_MMC.h"
#else
    #include "SD.h"
#endif
#include "esp_task_wdt.h"
#ifdef RFID_READER_TYPE_MFRC522_SPI
        #include <MFRC522.h>
#endif
#ifdef RFID_READER_TYPE_MFRC522_I2C
    #include "Wire.h"
    #include <MFRC522_I2C.h>
#endif
#ifdef RFID_READER_TYPE_PN5180
    #include <PN5180.h>
    #include <PN5180ISO14443.h>
    #include <PN5180ISO15693.h>
#endif
#include <Preferences.h>
#ifdef MQTT_ENABLE
    #define MQTT_SOCKET_TIMEOUT 1               // https://github.com/knolleary/pubsubclient/issues/403
    #include <PubSubClient.h>
#endif
#include <WebServer.h>
#ifdef NEOPIXEL_ENABLE
    #include <FastLED.h>
#endif

#if (LANGUAGE == 1)
    #include "logmessages.h"
    #include "HTMLmanagement.h"
    #include "HTMLaccesspoint.h"
#endif
#if (LANGUAGE == 2)
    #include "logmessages_EN.h"
    #include "HTMLmanagement_EN.h"
    #include "HTMLaccesspoint_EN.h"
#endif

#include <AsyncTCP.h>
#include <ESPAsyncWebServer.h>
#include <ArduinoJson.h>
#include <nvsDump.h>
<<<<<<< HEAD
#include "freertos/ringbuf.h"
#include <vector>
#include <esp_wifi.h>
#include "driver/rtc_io.h"
=======

#include "freertos/ringbuf.h"
>>>>>>> 2bf2757d


// Serial-logging buffer
uint8_t serialLoglength = 200;
char *logBuf = (char*) calloc(serialLoglength, sizeof(char)); // Buffer for all log-messages

// FilePathLength
#define MAX_FILEPATH_LENTGH 256

#ifdef HEADPHONE_ADJUST_ENABLE
    bool headphoneLastDetectionState;
    uint32_t headphoneLastDetectionTimestamp = 0;
#endif

#ifdef BLUETOOTH_ENABLE
    BluetoothA2DPSink *a2dp_sink;
#endif

#ifdef MEASURE_BATTERY_VOLTAGE
    uint16_t maxAnalogValue = 4095;                 // Highest value given by analogRead(); don't change!
    uint32_t lastVoltageCheckTimestamp = 0;
    #ifdef NEOPIXEL_ENABLE
        bool showVoltageWarning = false;
    #endif
#endif

#ifdef PLAY_LAST_RFID_AFTER_REBOOT
    bool recoverLastRfid = true;
#endif

// Operation Mode
#define OPMODE_NORMAL                   0           // Normal mode
#define OPMODE_BLUETOOTH                1           // Bluetooth mode. WiFi is deactivated. Music from SD and webstreams can't be played.

// Track-Control
#define STOP                            1           // Stop play
#define PLAY                            2           // Start play (currently not used)
#define PAUSEPLAY                       3           // Pause/play
#define NEXTTRACK                       4           // Next track of playlist
#define PREVIOUSTRACK                   5           // Previous track of playlist
#define FIRSTTRACK                      6           // First track of playlist
#define LASTTRACK                       7           // Last track of playlist

// Playmodes
#define NO_PLAYLIST                     0           // If no playlist is active
#define SINGLE_TRACK                    1           // Play a single track
#define SINGLE_TRACK_LOOP               2           // Play a single track in infinite-loop
#define AUDIOBOOK                       3           // Single track, can save last play-position
#define AUDIOBOOK_LOOP                  4           // Single track as infinite-loop, can save last play-position
#define ALL_TRACKS_OF_DIR_SORTED        5           // Play all files of a directory (alph. sorted)
#define ALL_TRACKS_OF_DIR_RANDOM        6           // Play all files of a directory (randomized)
#define ALL_TRACKS_OF_DIR_SORTED_LOOP   7           // Play all files of a directory (alph. sorted) in infinite-loop
#define ALL_TRACKS_OF_DIR_RANDOM_LOOP   9           // Play all files of a directory (randomized) in infinite-loop
#define WEBSTREAM                       8           // Play webradio-stream
#define BUSY                            10          // Used if playlist is created

// RFID-modifcation-types
#define LOCK_BUTTONS_MOD                100         // Locks all buttons and rotary encoder
#define SLEEP_TIMER_MOD_15              101         // Puts uC into deepsleep after 15 minutes + LED-DIMM
#define SLEEP_TIMER_MOD_30              102         // Puts uC into deepsleep after 30 minutes + LED-DIMM
#define SLEEP_TIMER_MOD_60              103         // Puts uC into deepsleep after 60 minutes + LED-DIMM
#define SLEEP_TIMER_MOD_120             104         // Puts uC into deepsleep after 120 minutes + LED-DIMM
#define SLEEP_AFTER_END_OF_TRACK        105         // Puts uC into deepsleep after track is finished + LED-DIMM
#define SLEEP_AFTER_END_OF_PLAYLIST     106         // Puts uC into deepsleep after playlist is finished + LED-DIMM
#define SLEEP_AFTER_5_TRACKS            107         // Puts uC into deepsleep after five tracks
#define REPEAT_PLAYLIST                 110         // Changes active playmode to endless-loop (for a playlist)
#define REPEAT_TRACK                    111         // Changes active playmode to endless-loop (for a single track)
#define DIMM_LEDS_NIGHTMODE             120         // Changes LED-brightness
#define TOGGLE_WIFI_STATUS              130         // Toggles WiFi-status
#define TOGGLE_BLUETOOTH_MODE           140         // Toggles Normal/Bluetooth Mode

// Repeat-Modes
#define NO_REPEAT                       0           // No repeat
#define TRACK                           1           // Repeat current track (infinite loop)
#define PLAYLIST                        2           // Repeat whole playlist (infinite loop)
#define TRACK_N_PLAYLIST                3           // Repeat both (infinite loop)

typedef struct { // Bit field
    uint8_t playMode:                   4;      // playMode
    char **playlist;                            // playlist
    bool repeatCurrentTrack:            1;      // If current track should be looped
    bool repeatPlaylist:                1;      // If whole playlist should be looped
    uint16_t currentTrackNumber:        9;      // Current tracknumber
    uint16_t numberOfTracks:            9;      // Number of tracks in playlist
    unsigned long startAtFilePos;               // Offset to start play (in bytes)
    uint8_t currentRelPos:              7;      // Current relative playPosition (in %)
    bool sleepAfterCurrentTrack:        1;      // If uC should go to sleep after current track
    bool sleepAfterPlaylist:            1;      // If uC should go to sleep after whole playlist
    bool saveLastPlayPosition:          1;      // If playposition/current track should be saved (for AUDIOBOOK)
    char playRfidTag[13];                       // ID of RFID-tag that started playlist
    bool pausePlay:                     1;      // If pause is active
    bool trackFinished:                 1;      // If current track is finished
    bool playlistFinished:              1;      // If whole playlist is finished
    uint8_t playUntilTrackNumber:       6;      // Number of tracks to play after which uC goes to sleep
} playProps;
playProps playProperties;

typedef struct {
    char nvsKey[13];
    char nvsEntry[275];
} nvs_t;

// Operation Mode
volatile uint8_t operationMode;

// Configuration of initial values (for the first start) goes here....
// There's no need to change them here as they can be configured via webinterface
// Neopixel
uint8_t initialLedBrightness = 16;                      // Initial brightness of Neopixel
uint8_t ledBrightness = initialLedBrightness;
uint8_t nightLedBrightness = 2;                         // Brightness of Neopixel in nightmode

// MQTT
bool enableMqtt = true;
#ifdef MQTT_ENABLE
    uint8_t const stillOnlineInterval = 60;             // Interval 'I'm still alive' is sent via MQTT (in seconds)
    uint32_t mqttLastRetryTimestamp = 0;
#endif

uint8_t operating_mode = ESPUINO_MODE;                  // Mode as BT has not enough mem in Tonuino Mode

uint8_t const cardIdSize = 4;                           // RFID
// Volume
uint8_t maxVolume = 21;                                 // Current maximum volume that can be adjusted
uint8_t maxVolumeSpeaker = 21;                          // Maximum volume that can be adjusted in speaker-mode (default; can be changed later via GUI)
uint8_t minVolume = 0;                                  // Lowest volume that can be adjusted
uint8_t initVolume = 3;                                 // 0...21 (If not found in NVS, this one will be taken) (default; can be changed later via GUI)
#ifdef HEADPHONE_ADJUST_ENABLE
    uint8_t maxVolumeHeadphone = 11;                    // Maximum volume that can be adjusted in headphone-mode (default; can be changed later via GUI)
#endif
// Sleep
uint8_t maxInactivityTime = 10;                         // Time in minutes, after uC is put to deep sleep because of inactivity (and modified later via GUI)
uint8_t sleepTimer = 30;                                // Sleep timer in minutes that can be optionally used (and modified later via MQTT or RFID)
// FTP
uint8_t ftpUserLength = 10;                             // Length will be published n-1 as maxlength to GUI
uint8_t ftpPasswordLength = 15;                         // Length will be published n-1 as maxlength to GUI
char *ftpUser = strndup((char*) "esp32", ftpUserLength);                // FTP-user (default; can be changed later via GUI)
char *ftpPassword = strndup((char*) "esp32", ftpPasswordLength);        // FTP-password (default; can be changed later via GUI)


// Don't change anything here unless you know what you're doing
// HELPER //
// WiFi
unsigned long wifiCheckLastTimestamp = 0;
bool wifiEnabled;                                       // Current status if wifi is enabled
uint32_t wifiStatusToggledTimestamp = 0;
bool webserverStarted = false;
bool wifiNeedsRestart = false;
// Neopixel
#ifdef NEOPIXEL_ENABLE
    bool showLedBT = false;
    bool showLedTU = false;
    bool showLedError = false;
    bool showLedOk = false;
    bool showPlaylistProgress = false;
    bool showRewind = false;
    bool showLedVoltage = false;
    bool pauseNeopixel = false;             // Used to pause Neopixel-signalisation (while NVS-writes as this leads to exceptions; don't know why)
#endif
// MQTT
#ifdef MQTT_ENABLE
    unsigned long lastOnlineTimestamp = 0;
#endif
// RFID
unsigned long lastRfidCheckTimestamp = 0;
char *currentRfidTagId = NULL;
// Sleep
unsigned long lastTimeActiveTimestamp = 0;              // Timestamp of last user-interaction
unsigned long sleepTimerStartTimestamp = 0;             // Flag if sleep-timer is active
bool gotoSleep = false;                                 // Flag for turning uC immediately into deepsleep
bool sleeping = false;                                  // Flag for turning into deepsleep is in progress
bool lockControls = false;                              // Flag if buttons and rotary encoder is locked
bool bootComplete = false;

#ifdef USE_ENCODER
    // Rotary encoder-helper
    int32_t lastEncoderValue;
    int32_t currentEncoderValue;
#endif
int32_t lastVolume = -1;                                // Don't change -1 as initial-value!
uint8_t currentVolume = initVolume;
////////////

// AP-WiFi
IPAddress apIP(192, 168, 4, 1);                         // Access-point's static IP
IPAddress apNetmask(255, 255, 255, 0);                  // Access-point's netmask
bool accessPointStarted = false;


// MQTT-configuration
// Please note: all lengths will be published n-1 as maxlength to GUI
uint8_t mqttServerLength = 32;
uint8_t mqttUserLength = 16;
uint8_t mqttPasswordLength = 16;

// Please note: all of them are defaults that can be changed later via GUI
char *mqtt_server = strndup((char*) "192.168.2.43", mqttServerLength);      // IP-address of MQTT-server (if not found in NVS this one will be taken)
char *mqttUser = strndup((char*) "mqtt-user", mqttUserLength);              // MQTT-user
char *mqttPassword = strndup((char*) "mqtt-password", mqttPasswordLength);  // MQTT-password*/


char stringDelimiter[] = "#";                               // Character used to encapsulate data in linear NVS-strings (don't change)
char stringOuterDelimiter[] = "^";                          // Character used to encapsulate encapsulated data along with RFID-ID in backup-file


void notFound(AsyncWebServerRequest *request) {
    request->send(404, "text/plain", "Not found");
}
AsyncWebServer wServer(80);
AsyncWebSocket ws("/ws");
AsyncEventSource events("/events");


// Audio/mp3
#ifndef SD_MMC_1BIT_MODE
    SPIClass spiSD(HSPI);
    fs::FS FSystem = (fs::FS)SD;
#else
    fs::FS FSystem = (fs::FS)SD_MMC;
#endif

TaskHandle_t mp3Play;
TaskHandle_t rfid;
TaskHandle_t fileStorageTaskHandle;

#ifdef NEOPIXEL_ENABLE
    TaskHandle_t LED;
#endif

#if (HAL == 2)
    #include "AC101.h"
    static TwoWire i2cBusOne = TwoWire(0);
    static AC101 ac(i2cBusOne);
#endif
#ifdef RFID_READER_TYPE_MFRC522_SPI
<<<<<<< HEAD
        MFRC522 *mfrc522;
=======
    static MFRC522 mfrc522(RFID_CS, RST_PIN);
>>>>>>> 2bf2757d
#endif
#ifdef RFID_READER_TYPE_MFRC522_I2C
    static TwoWire i2cBusTwo = TwoWire(1);
    static MFRC522 mfrc522(MFRC522_ADDR, MFRC522_RST_PIN, i2cBusTwo);
#endif
<<<<<<< HEAD
=======

>>>>>>> 2bf2757d
// FTP
#ifdef FTP_ENABLE
    FtpServer *ftpSrv;      // Heap-alloction takes place later (when needed)
    bool ftpEnableLastStatus = false;
    bool ftpEnableCurrentStatus = false;
#endif

// Info: SSID / password are stored in NVS
WiFiClient wifiClient;
IPAddress myIP;

// MQTT-helper
#ifdef MQTT_ENABLE
    PubSubClient MQTTclient(wifiClient);
#endif

#ifdef USE_ENCODER
    // Rotary encoder-configuration
    ESP32Encoder encoder;
#endif

// HW-Timer
hw_timer_t *timer = NULL;
volatile SemaphoreHandle_t timerSemaphore;

// Button-helper
typedef struct {
    bool lastState;
    bool currentState;
    bool isPressed;
    bool isReleased;
    unsigned long lastPressedTimestamp;
    unsigned long lastReleasedTimestamp;
} t_button;
t_button buttons[4];

Preferences prefsRfid;
Preferences prefsSettings;
static const char prefsRfidNamespace[] PROGMEM = "rfidTags";        // Namespace used to save IDs of rfid-tags
static const char prefsSettingsNamespace[] PROGMEM = "settings";    // Namespace used for generic settings

QueueHandle_t volumeQueue;
QueueHandle_t trackQueue;
QueueHandle_t trackControlQueue;
QueueHandle_t rfidCardQueue;

RingbufHandle_t explorerFileUploadRingBuffer;
QueueHandle_t explorerFileUploadStatusQueue;
<<<<<<< HEAD

std::vector<std::string> webradiostations {};
//Card detection
char *prevCardIdString = strndup((char*) "0", cardIdSize); 
bool is_card_present = false;
uint8_t control = 0x00;
=======
>>>>>>> 2bf2757d

// Prototypes
void accessPointStart(const char *SSID, IPAddress ip, IPAddress netmask);
static int arrSortHelper(const void* a, const void* b);
#ifdef MQTT_ENABLE
    void callback(const char *topic, const byte *payload, uint32_t length);
#endif
void batteryVoltageTester(void);
void buttonHandler();
void deepSleepManager(void);
void doButtonActions(void);
void doRfidCardModifications(const uint32_t mod);
bool dumpNvsToSd(char *_namespace, char *_destFile);
bool getWebRadioStations(char *_namespace);
bool endsWith (const char *str, const char *suf);
bool fileValid(const char *_fileItem);
void freeMultiCharArray(char **arr, const uint32_t cnt);
uint8_t getRepeatMode(void);
bool getWifiEnableStatusFromNVS(void);
void handleUpload(AsyncWebServerRequest *request, String filename, size_t index, uint8_t *data, size_t len, bool final);
void convertAsciiToUtf8(String asciiString, char *utf8String);
void convertUtf8ToAscii(String utf8String, char *asciiString);
void explorerHandleFileUpload(AsyncWebServerRequest *request, String filename, size_t index, uint8_t *data, size_t len, bool final);
void explorerHandleFileStorageTask(void *parameter);
void explorerHandleListRequest(AsyncWebServerRequest *request);
void explorerHandleDeleteRequest(AsyncWebServerRequest *request);
void explorerHandleCreateRequest(AsyncWebServerRequest *request);
void explorerHandleRenameRequest(AsyncWebServerRequest *request);
void explorerHandleAudioRequest(AsyncWebServerRequest *request);
void headphoneVolumeManager(void);
bool isNumber(const char *str);
void loggerNl(const uint8_t _currentLogLevel, const char *str, const uint8_t _logLevel);
void logger(const uint8_t _currentLogLevel, const char *str, const uint8_t _logLevel);
float measureBatteryVoltage(void);
#ifdef MQTT_ENABLE
    bool publishMqtt(const char *topic, const char *payload, bool retained);
#endif
size_t nvsRfidWriteWrapper (const char *_rfidCardId, const char *_track, const uint32_t _playPosition, const uint8_t _playMode, const uint16_t _trackLastPlayed, const uint16_t _numberOfTracks);
void onWebsocketEvent(AsyncWebSocket * server, AsyncWebSocketClient * client, AwsEventType type, void * arg, uint8_t *data, size_t len);
#ifdef MQTT_ENABLE
    void postHeartbeatViaMqtt(void);
#endif
bool processJsonRequest(char *_serialJson);
void randomizePlaylist (char *str[], const uint32_t count);
#ifdef MQTT_ENABLE
    bool reconnect();
#endif
char ** returnPlaylistFromWebstream(const char *_webUrl);
char ** returnPlaylistFromSD(File _fileOrDirectory);
void rfidScanner(void *parameter);
void sleepHandler(void) ;
void sortPlaylist(const char** arr, int n);
bool startsWith(const char *str, const char *pre);
String templateProcessor(const String& templ);
void trackControlToQueueSender(const uint8_t trackCommand);
void rfidPreferenceLookupHandler (void);
void sendWebsocketData(uint32_t client, uint8_t code);
void setupVolume(void);
void trackQueueDispatcher(const char *_sdFile, const uint32_t _lastPlayPos, const uint32_t _playMode, const uint16_t _trackLastPlayed);
void volumeHandler(const int32_t _minVolume, const int32_t _maxVolume);
void volumeToQueueSender(const int32_t _newVolume);
wl_status_t wifiManager(void);
bool writeWifiStatusToNVS(bool wifiStatus);
<<<<<<< HEAD
void playAudioMenu(String filename);
void print_wakeup_reason(void);
void print_GPIO_wake_up(void);
=======
void bluetoothHandler(void);
uint8_t readOperationModeFromNVS(void);
bool setOperationMode(uint8_t operationMode);
>>>>>>> 2bf2757d

/* Wrapper-function for serial-logging (with newline)
    _currentLogLevel: loglevel that's currently active
    _logBuffer: char* to log
    _minLogLevel: loglevel configured for this message.

<<<<<<< HEAD
=======
/* Wrapper-function for serial-logging (with newline)
    _currentLogLevel: loglevel that's currently active
    _logBuffer: char* to log
    _minLogLevel: loglevel configured for this message.

>>>>>>> 2bf2757d
    If (_currentLogLevel <= _minLogLevel) message will be logged
*/
void loggerNl(const uint8_t _currentLogLevel, const char *_logBuffer, const uint8_t _minLogLevel) {
  if (_currentLogLevel >= _minLogLevel) {
    Serial.println(_logBuffer);
  }
}

/* Wrapper-function for serial-logging (without newline) */
void logger(const uint8_t _currentLogLevel, const char *_logBuffer, const uint8_t _minLogLevel) {
  if (_currentLogLevel >= _minLogLevel) {
    Serial.print(_logBuffer);
  }
}

void playAudioMenu(String filename) {
    uint32_t playMode;
    static char filePath[MAX_FILEPATH_LENTGH];
    convertUtf8ToAscii(filename, filePath);
    playMode = 1;
    trackQueueDispatcher(filePath,0,playMode,0);
}


int countChars(const char* string, char ch) {
    int count = 0;
    int length = strlen(string);

    for (uint8_t i = 0; i < length; i++) {
        if (string[i] == ch) {
            count++;
        }
    }

    return count;
}

void IRAM_ATTR onTimer() {
  xSemaphoreGiveFromISR(timerSemaphore, NULL);
}


#ifdef PLAY_LAST_RFID_AFTER_REBOOT
    // Store last RFID-tag to NVS
    void storeLastRfidPlayed(char *_rfid) {
        prefsSettings.putString("lastRfid", (String) _rfid);
    }

    // Get last RFID-tag applied from NVS
    void recoverLastRfidPlayed(void) {
        if (recoverLastRfid) {
            recoverLastRfid = false;
            String lastRfidPlayed = prefsSettings.getString("lastRfid", "-1");
            if (!lastRfidPlayed.compareTo("-1")) {
                loggerNl(serialDebug,((char *) FPSTR(unableToRestoreLastRfidFromNVS), LOGLEVEL_INFO);
            } else {
                char *lastRfid = strdup(lastRfidPlayed.c_str());
                xQueueSend(rfidCardQueue, &lastRfid, 0);
                snprintf(logBuf, serialLoglength, "%s: %s", (char *) FPSTR(restoredLastRfidFromNVS), lastRfidPlayed.c_str());
                loggerNl(serialDebug, logBuf, LOGLEVEL_INFO);
            }
        }
    }
#endif


#ifdef MEASURE_BATTERY_VOLTAGE
    // The average of several analog reads will be taken to reduce the noise (Note: One analog read takes ~10µs)
    float measureBatteryVoltage(void) {
        float factor = 1 / ((float) rdiv2/(rdiv2+rdiv1));
        float averagedAnalogValue = 0;
        uint8_t i;
        for (i=0; i<=19; i++) {
            averagedAnalogValue += (float)analogRead(VOLTAGE_READ_PIN);
        }
        averagedAnalogValue /= 20.0;
        return (averagedAnalogValue / maxAnalogValue) * referenceVoltage * factor + offsetVoltage;
    }

    // Measures voltage of a battery as per interval or after bootup (after allowing a few seconds to settle down)
    void batteryVoltageTester(void) {
        if ((millis() - lastVoltageCheckTimestamp >= voltageCheckInterval*60000) || (!lastVoltageCheckTimestamp && millis()>=10000)) {
            float voltage = measureBatteryVoltage();
            #ifdef NEOPIXEL_ENABLE
                if (voltage <= warningLowVoltage) {
                    snprintf(logBuf, serialLoglength, "%s: (%.2f V)", (char *) FPSTR(voltageTooLow), voltage);
                    loggerNl(serialDebug, logBuf, LOGLEVEL_ERROR);
                    showVoltageWarning = true;
                }
            #endif

            #ifdef MQTT_ENABLE
                char vstr[6];
                snprintf(vstr, 6, "%.2f", voltage);
                publishMqtt((char *) FPSTR(topicBatteryVoltage), vstr, false);
            #endif
            snprintf(logBuf, serialLoglength, "%s: %.2f V", (char *) FPSTR(currentVoltageMsg), voltage);
            loggerNl(serialDebug, logBuf, LOGLEVEL_INFO);
            lastVoltageCheckTimestamp = millis();
        }
    }
#endif


// If timer-semaphore is set, read buttons (unless controls are locked)
void buttonHandler() {
    if (xSemaphoreTake(timerSemaphore, 0) == pdTRUE) {
        if (lockControls) {
            return;
        }
        unsigned long currentTimestamp = millis();
        buttons[0].currentState = digitalRead(NEXT_BUTTON);
        buttons[1].currentState = digitalRead(PREVIOUS_BUTTON);
        buttons[2].currentState = digitalRead(PAUSEPLAY_BUTTON);
        #ifdef USE_ENCODER
            buttons[3].currentState = digitalRead(DREHENCODER_BUTTON);
        #endif

        // Iterate over all buttons in struct-array
        for (uint8_t i=0; i < sizeof(buttons) / sizeof(buttons[0]); i++) {
            if (buttons[i].currentState != buttons[i].lastState && currentTimestamp - buttons[i].lastPressedTimestamp > buttonDebounceInterval) {
                if (!buttons[i].currentState) {
                    buttons[i].isPressed = true;
                    buttons[i].lastPressedTimestamp = currentTimestamp;
                } else {
                    buttons[i].isReleased = true;
                    buttons[i].lastReleasedTimestamp = currentTimestamp;
                }
            }
            buttons[i].lastState = buttons[i].currentState;
        }
    }
}


// Do corresponding actions for all buttons
void doButtonActions(void) {
    if (lockControls) {
        return; // Avoid button-handling if buttons are locked
    }

    // MODE-toggle all three!
    if (buttons[0].isPressed && buttons[1].isPressed && buttons[2].isPressed) {
        if (!wifiStatusToggledTimestamp || (millis() - wifiStatusToggledTimestamp >= 2000)) {
            wifiStatusToggledTimestamp = millis();
            buttons[0].isPressed = false;
            buttons[1].isPressed = false;
            if (operating_mode == ESPUINO_MODE)
            {
                if (prefsSettings.putUChar("operating_mode", BT_MODE)) {
                    loggerNl(serialDebug, (char *) FPSTR("BT_MODE"), LOGLEVEL_DEBUG);
                    delay(1000);
                    ESP.restart();
                }
            }
            
            if (operating_mode == BT_MODE)
            {
                if (prefsSettings.putUChar("operating_mode", WEBRADIO_MODE)) {
                    loggerNl(serialDebug, (char *) FPSTR("WEBRADIO_MODE"), LOGLEVEL_DEBUG);
                    delay(1000);
                    ESP.restart();
                }
            }

            if (operating_mode == WEBRADIO_MODE)
            {
                if (prefsSettings.putUChar("operating_mode", ESPUINO_MODE))
                {
                  loggerNl(serialDebug, (char *) FPSTR("ESPUINO_MODE"), LOGLEVEL_DEBUG);
                  delay(1000);
                  ESP.restart();
                }
            }
        }
        return;
    }

    // FTP-enable
    #ifdef FTP_ENABLE
        if (!ftpEnableLastStatus && !ftpEnableCurrentStatus) {
            if (buttons[0].isPressed && buttons[2].isPressed) {
                buttons[0].isPressed = false;
                buttons[2].isPressed = false;
                ftpEnableLastStatus = true;
                #ifdef NEOPIXEL_ENABLE
                    showLedOk = true;
                #endif
            return;
           }
        }
    #endif

    for (uint8_t i=0; i < sizeof(buttons) / sizeof(buttons[0]); i++) {
        if (buttons[i].isPressed) {
            if (buttons[i].lastReleasedTimestamp > buttons[i].lastPressedTimestamp) {
                if (buttons[i].lastReleasedTimestamp - buttons[i].lastPressedTimestamp >= intervalToLongPress) {
                    switch (i)      // Long-press-actions
                    {
                    case 0:
                        trackControlToQueueSender(NEXTTRACK);
                        buttons[i].isPressed = false;
                        break;

                    case 1:
                        trackControlToQueueSender(PREVIOUSTRACK);
                        buttons[i].isPressed = false;
                        break;

                    case 2:
                        trackControlToQueueSender(PAUSEPLAY);
                        buttons[i].isPressed = false;
                        break;

                    case 3:
                        gotoSleep = true;
                        break;
                    }
                } else {
                    switch (i)      // Short-press-actions
                    {
                    case 0:
                        #ifdef USE_ENCODER
                          trackControlToQueueSender(NEXTTRACK);
                        #endif
                        #ifndef USE_ENCODER
                            if (currentVolume < maxVolume) {
                            currentVolume++;
                            volumeToQueueSender(currentVolume);
                            }
                            buttons[i].isPressed = false;
                            break;
                        #endif

                    case 1:
                        #ifdef USE_ENCODER
                          trackControlToQueueSender(PREVIOUSTRACK);
                        #endif
                        #ifndef USE_ENCODER
                            if (currentVolume > 0) {
                            currentVolume--;
                            volumeToQueueSender(currentVolume);
                            
                            }
                            buttons[i].isPressed = false;
                            break;
                        #endif

                    case 2:
                        trackControlToQueueSender(PAUSEPLAY);
                        buttons[i].isPressed = false;
                        break;

                    case 3:
                        buttons[i].isPressed = false;
                        #ifdef MEASURE_BATTERY_VOLTAGE
                            float voltage = measureBatteryVoltage();
                            snprintf(logBuf, serialLoglength, "%s: %.2f V", (char *) FPSTR(currentVoltageMsg), voltage);
                            loggerNl(serialDebug, logBuf, LOGLEVEL_INFO);
                            #ifdef NEOPIXEL_ENABLE
                                showLedVoltage = true;
                            #endif
                            #ifdef MQTT_ENABLE
                                char vstr[6];
                                snprintf(vstr, 6, "%.2f", voltage);
                                publishMqtt((char *) FPSTR(topicBatteryVoltage), vstr, false);
                            #endif
                        #endif
                    }
                }
            }
        }
    }
}


/* Wrapper-functions for MQTT-publish */
#ifdef MQTT_ENABLE
bool publishMqtt(const char *topic, const char *payload, bool retained) {
  if (strcmp(topic, "") != 0) {
    if (MQTTclient.connected()) {
      MQTTclient.publish(topic, payload, retained);
      delay(100);
      return true;
    }
  }
  return false;
}


bool publishMqtt(const char *topic, int32_t payload, bool retained) {
    char buf[11];
    snprintf(buf, sizeof(buf) / sizeof(buf[0]), "%d", payload);
    return publishMqtt(topic, buf, retained);
}

bool publishMqtt(const char *topic, unsigned long payload, bool retained) {
    char buf[11];
    snprintf(buf, sizeof(buf) / sizeof(buf[0]), "%lu", payload);
    return publishMqtt(topic, buf, retained);
}

bool publishMqtt(const char *topic, uint32_t payload, bool retained) {
    char buf[11];
    snprintf(buf, sizeof(buf) / sizeof(buf[0]), "%u", payload);
    return publishMqtt(topic, buf, retained);
}


/* Cyclic posting via MQTT that ESP is still alive. Use case: when ESPuino is switched off, it will post via
   MQTT it's gonna be offline now. But when unplugging ESPuino e.g. openHAB doesn't know ESPuino is offline.
   One way to recognize this is to determine, when a topic has been updated for the last time. So by
   telling openHAB connection is timed out after 2mins for instance, this is the right topic to check for.  */
void postHeartbeatViaMqtt(void) {
    if (millis() - lastOnlineTimestamp >= stillOnlineInterval*1000) {
        lastOnlineTimestamp = millis();
        if (publishMqtt((char *) FPSTR(topicState), "Online", false)) {
            loggerNl(serialDebug, (char *) FPSTR(stillOnlineMqtt), LOGLEVEL_DEBUG);
        }
    }
}


/* Connects/reconnects to MQTT-Broker unless connection is not already available.
    Manages MQTT-subscriptions.
*/
bool reconnect() {
  uint8_t connect = false;
  uint8_t i = 0;

  if (!mqttLastRetryTimestamp || millis() - mqttLastRetryTimestamp >= mqttRetryInterval * 1000) {
      mqttLastRetryTimestamp = millis();
  } else {
      return false;
  }

  while (!MQTTclient.connected() && i < mqttMaxRetriesPerInterval) {
    i++;
    snprintf(logBuf, serialLoglength, "%s %s", (char *) FPSTR(tryConnectMqttS), mqtt_server);
    loggerNl(serialDebug, logBuf, LOGLEVEL_NOTICE);

    // Try to connect to MQTT-server. If username AND password are set, they'll be used
    if (strlen(mqttUser) < 1 || strlen(mqttPassword) < 1) {
        loggerNl(serialDebug, (char *) FPSTR(mqttWithoutPwd), LOGLEVEL_NOTICE);
        if (MQTTclient.connect(DEVICE_HOSTNAME)) {
            connect = true;
        }
    } else {
        loggerNl(serialDebug, (char *) FPSTR(mqttWithPwd), LOGLEVEL_NOTICE);
        if (MQTTclient.connect(DEVICE_HOSTNAME, mqttUser, mqttPassword)) {
            connect = true;
        }
    }
    if (connect) {
        loggerNl(serialDebug, (char *) FPSTR(mqttOk), LOGLEVEL_NOTICE);

        // Deepsleep-subscription
        MQTTclient.subscribe((char *) FPSTR(topicSleepCmnd));

        // RFID-Tag-ID-subscription
        MQTTclient.subscribe((char *) FPSTR(topicRfidCmnd));

        // Loudness-subscription
        MQTTclient.subscribe((char *) FPSTR(topicLoudnessCmnd));

        // Sleep-Timer-subscription
        MQTTclient.subscribe((char *) FPSTR(topicSleepTimerCmnd));

        // Next/previous/stop/play-track-subscription
        MQTTclient.subscribe((char *) FPSTR(topicTrackControlCmnd));

        // Lock controls
        MQTTclient.subscribe((char *) FPSTR(topicLockControlsCmnd));

        // Current repeat-Mode
        MQTTclient.subscribe((char *) FPSTR(topicRepeatModeCmnd));

        // LED-brightness
        MQTTclient.subscribe((char *) FPSTR(topicLedBrightnessCmnd));

        // Publish some stuff
        publishMqtt((char *) FPSTR(topicState), "Online", false);
        publishMqtt((char *) FPSTR(topicTrackState), "---", false);
        publishMqtt((char *) FPSTR(topicLoudnessState), currentVolume, false);
        publishMqtt((char *) FPSTR(topicSleepTimerState), sleepTimerStartTimestamp, false);
        publishMqtt((char *) FPSTR(topicLockControlsState), "OFF", false);
        publishMqtt((char *) FPSTR(topicPlaymodeState), playProperties.playMode, false);
        publishMqtt((char *) FPSTR(topicLedBrightnessState), ledBrightness, false);
        publishMqtt((char *) FPSTR(topicRepeatModeState), 0, false);

        char currentIPString[16];
        sprintf(currentIPString, "%d.%d.%d.%d", myIP[0], myIP[1], myIP[2], myIP[3]);
        publishMqtt((char *) FPSTR(topicCurrentIPv4IP), currentIPString, false);

        return MQTTclient.connected();
    } else {
        snprintf(logBuf, serialLoglength, "%s: rc=%i (%d / %d)", (char *) FPSTR(mqttConnFailed), MQTTclient.state(), i, mqttMaxRetriesPerInterval);
        loggerNl(serialDebug, logBuf, LOGLEVEL_ERROR);
    }
  }
  return false;
}


// Is called if there's a new MQTT-message for us
void callback(const char *topic, const byte *payload, uint32_t length) {
    char *receivedString = strndup((char*)payload, length);
    char *mqttTopic = strdup(topic);

    snprintf(logBuf, serialLoglength, "%s: [Topic: %s] [Command: %s]", (char *) FPSTR(mqttMsgReceived), mqttTopic, receivedString);
    loggerNl(serialDebug, logBuf, LOGLEVEL_INFO);

    // Go to sleep?
    if (strcmp_P(topic, topicSleepCmnd) == 0) {
        if ((strcmp(receivedString, "OFF") == 0) || (strcmp(receivedString, "0") == 0)) {
            gotoSleep = true;
        }
    }

    // New track to play? Take RFID-ID as input
    else if (strcmp_P(topic, topicRfidCmnd) == 0) {
        char *_rfidId = strdup(receivedString);
        xQueueSend(rfidCardQueue, &_rfidId, 0);
        //free(_rfidId);
    }
    // Loudness to change?
    else if (strcmp_P(topic, topicLoudnessCmnd) == 0) {
        unsigned long vol = strtoul(receivedString, NULL, 10);
        volumeToQueueSender(vol);
        encoder.clearCount();
        encoder.setCount(vol * 2);      // Update encoder-value to keep it in-sync with MQTT-updates
    }
    // Modify sleep-timer?
    else if (strcmp_P(topic, topicSleepTimerCmnd) == 0) {
        if (playProperties.playMode == NO_PLAYLIST) {       // Don't allow sleep-modications if no playlist is active
            loggerNl(serialDebug, (char *) FPSTR(modificatorNotallowedWhenIdle), LOGLEVEL_INFO);
            publishMqtt((char *) FPSTR(topicSleepState), 0, false);
            #ifdef NEOPIXEL_ENABLE
                showLedError = true;
            #endif
            return;
        }
        if (strcmp(receivedString, "EOP") == 0) {
            playProperties.sleepAfterPlaylist = true;
            loggerNl(serialDebug, (char *) FPSTR(sleepTimerEOP), LOGLEVEL_NOTICE);
            #ifdef NEOPIXEL_ENABLE
                showLedOk = true;
            #endif
            return;
        } else if (strcmp(receivedString, "EOT") == 0) {
            playProperties.sleepAfterCurrentTrack = true;
            loggerNl(serialDebug, (char *) FPSTR(sleepTimerEOT), LOGLEVEL_NOTICE);
            #ifdef NEOPIXEL_ENABLE
                showLedOk = true;
            #endif
            return;
        }  else if (strcmp(receivedString, "EO5T") == 0) {
            if ((playProperties.numberOfTracks - 1) >= (playProperties.currentTrackNumber + 5)) {
                playProperties.playUntilTrackNumber = playProperties.currentTrackNumber + 5;
            } else {
                playProperties.sleepAfterPlaylist = true;
            }
            loggerNl(serialDebug, (char *) FPSTR(sleepTimerEO5), LOGLEVEL_NOTICE);
            #ifdef NEOPIXEL_ENABLE
                showLedOk = true;
            #endif
            return;
        } else if (strcmp(receivedString, "0") == 0) {
            if (sleepTimerStartTimestamp) {
                sleepTimerStartTimestamp = 0;
                loggerNl(serialDebug, (char *) FPSTR(sleepTimerStop), LOGLEVEL_NOTICE);
                #ifdef NEOPIXEL_ENABLE
                    showLedOk = true;
                #endif
                publishMqtt((char *) FPSTR(topicSleepState), 0, false);
                return;
            } else {
                loggerNl(serialDebug, (char *) FPSTR(sleepTimerAlreadyStopped), LOGLEVEL_INFO);
                #ifdef NEOPIXEL_ENABLE
                    showLedError = true;
                #endif
                return;
            }
        }
        sleepTimer = strtoul(receivedString, NULL, 10);
        snprintf(logBuf, serialLoglength, "%s: %u Minute(n)", (char *) FPSTR(sleepTimerSetTo), sleepTimer);
        loggerNl(serialDebug, logBuf, LOGLEVEL_NOTICE);
        #ifdef NEOPIXEL_ENABLE
            showLedOk = true;
        #endif

        sleepTimerStartTimestamp = millis();    // Activate timer
        playProperties.sleepAfterPlaylist = false;
        playProperties.sleepAfterCurrentTrack = false;
    }
    // Track-control (pause/play, stop, first, last, next, previous)
    else if (strcmp_P(topic, topicTrackControlCmnd) == 0) {
        uint8_t controlCommand = strtoul(receivedString, NULL, 10);
        trackControlToQueueSender(controlCommand);
    }

    // Check if controls should be locked
    else if (strcmp_P(topic, topicLockControlsCmnd) == 0) {
        if (strcmp(receivedString, "OFF") == 0) {
            lockControls = false;
            loggerNl(serialDebug, (char *) FPSTR(allowButtons), LOGLEVEL_NOTICE);
            #ifdef NEOPIXEL_ENABLE
                showLedOk = true;
            #endif

        } else if (strcmp(receivedString, "ON") == 0) {
            lockControls = true;
            loggerNl(serialDebug, (char *) FPSTR(lockButtons), LOGLEVEL_NOTICE);
            #ifdef NEOPIXEL_ENABLE
                showLedOk = true;
            #endif
        }
    }

    // Check if playmode should be adjusted
    else if (strcmp_P(topic, topicRepeatModeCmnd) == 0) {
        char rBuf[2];
        uint8_t repeatMode = strtoul(receivedString, NULL, 10);
        Serial.printf("Repeat: %d" , repeatMode);
        if (playProperties.playMode != NO_PLAYLIST) {
            if (playProperties.playMode == NO_PLAYLIST) {
                snprintf(rBuf, 2, "%u", getRepeatMode());
				publishMqtt((char *) FPSTR(topicRepeatModeState), rBuf, false);
                loggerNl(serialDebug, (char *) FPSTR(noPlaylistNotAllowedMqtt), LOGLEVEL_ERROR);
                #ifdef NEOPIXEL_ENABLE
                    showLedError = true;
                #endif
            } else {
                switch (repeatMode) {
                    case NO_REPEAT:
                        playProperties.repeatCurrentTrack = false;
                        playProperties.repeatPlaylist = false;
                        snprintf(rBuf, 2, "%u", getRepeatMode());
				        publishMqtt((char *) FPSTR(topicRepeatModeState), rBuf, false);
                        loggerNl(serialDebug, (char *) FPSTR(modeRepeatNone), LOGLEVEL_INFO);
                        #ifdef NEOPIXEL_ENABLE
                            showLedOk = true;
                        #endif
                        break;

                    case TRACK:
                        playProperties.repeatCurrentTrack = true;
                        playProperties.repeatPlaylist = false;
                        snprintf(rBuf, 2, "%u", getRepeatMode());
				        publishMqtt((char *) FPSTR(topicRepeatModeState), rBuf, false);
                        loggerNl(serialDebug, (char *) FPSTR(modeRepeatTrack), LOGLEVEL_INFO);
                        #ifdef NEOPIXEL_ENABLE
                            showLedOk = true;
                        #endif
                        break;

                    case PLAYLIST:
                        playProperties.repeatCurrentTrack = false;
                        playProperties.repeatPlaylist = true;
                        snprintf(rBuf, 2, "%u", getRepeatMode());
				        publishMqtt((char *) FPSTR(topicRepeatModeState), rBuf, false);
                        loggerNl(serialDebug, (char *) FPSTR(modeRepeatPlaylist), LOGLEVEL_INFO);
                        #ifdef NEOPIXEL_ENABLE
                            showLedOk = true;
                        #endif
                        break;

                    case TRACK_N_PLAYLIST:
                        playProperties.repeatCurrentTrack = true;
                        playProperties.repeatPlaylist = true;
                        snprintf(rBuf, 2, "%u", getRepeatMode());
				        publishMqtt((char *) FPSTR(topicRepeatModeState), rBuf, false);
                        loggerNl(serialDebug, (char *) FPSTR(modeRepeatTracknPlaylist), LOGLEVEL_INFO);
                        #ifdef NEOPIXEL_ENABLE
                            showLedOk = true;
                        #endif
                        break;

                    default:
                        #ifdef NEOPIXEL_ENABLE
                            showLedError = true;
                        #endif
                        snprintf(rBuf, 2, "%u", getRepeatMode());
				        publishMqtt((char *) FPSTR(topicRepeatModeState), rBuf, false);
                        break;
                }
            }
        }
    }

    // Check if LEDs should be dimmed
    else if (strcmp_P(topic, topicLedBrightnessCmnd) == 0) {
        ledBrightness = strtoul(receivedString, NULL, 10);
    }

    // Requested something that isn't specified?
    else {
        snprintf(logBuf, serialLoglength, "%s: %s", (char *) FPSTR(noValidTopic), topic);
        loggerNl(serialDebug, logBuf, LOGLEVEL_ERROR);
        #ifdef NEOPIXEL_ENABLE
            showLedError = true;
        #endif
    }

    free(receivedString);
    free(mqttTopic);
}
#endif


// Returns current repeat-mode (mix of repeat current track and current playlist)
uint8_t getRepeatMode(void) {
    if (playProperties.repeatPlaylist && playProperties.repeatCurrentTrack) {
        return TRACK_N_PLAYLIST;
    } else if (playProperties.repeatPlaylist && !playProperties.repeatCurrentTrack) {
        return PLAYLIST;
    } else if (!playProperties.repeatPlaylist && playProperties.repeatCurrentTrack) {
        return TRACK;
    } else {
        return NO_REPEAT;
    }
}


// Checks if string starts with prefix
// Returns true if so
bool startsWith(const char *str, const char *pre) {
    if (strlen(pre) < 1) {
      return false;
    }

    return !strncmp(str, pre, strlen(pre));
}


// Checks if string ends with suffix
// Returns true if so
bool endsWith (const char *str, const char *suf) {
    const char *a = str + strlen(str);
    const char *b = suf + strlen(suf);

    while (a != str && b != suf) {
        if (*--a != *--b) break;
    }

    return b == suf && *a == *b;
}


// Release previously allocated memory
void freeMultiCharArray(char **arr, const uint32_t cnt) {
    for (uint32_t i=0; i<=cnt; i++) {
        /*snprintf(logBuf, serialLoglength, "%s: %s", (char *) FPSTR(freePtr), *(arr+i));
        loggerNl(serialDebug, logBuf, LOGLEVEL_DEBUG);*/
        free(*(arr+i));
    }
  *arr = NULL;
}


// Knuth-Fisher-Yates-algorithm to randomize playlist
void randomizePlaylist (char *str[], const uint32_t count) {
    if (count < 1) {
        return;
    }

    uint32_t i, r;
    char *swap = NULL;
    uint32_t max = count-1;

    for (i=0; i<count; i++) {
        if (max > 0) {
            r = rand() % max;
        } else {
            r = 0;
        }
        swap = *(str+max);
        *(str+max) = *(str+r);
        *(str+r) = swap;
        max--;
    }
}


// Helper to sort playlist alphabetically
static int arrSortHelper(const void* a, const void* b) {
    return strcmp(*(const char**)a, *(const char**)b);
}

// Sort playlist alphabetically
void sortPlaylist(const char** arr, int n) {
    qsort(arr, n, sizeof(const char*), arrSortHelper);
}


// Check if file-type is correct
bool fileValid(const char *_fileItem) {
    const char ch = '/';
    char *subst;
    subst = strrchr(_fileItem, ch);     // Don't use files that start with .

    return (!startsWith(subst, (char *) "/.")) &&
        (endsWith(_fileItem, ".mp3") || endsWith(_fileItem, ".MP3") ||
         endsWith(_fileItem, ".aac") || endsWith(_fileItem, ".AAC") ||
         endsWith(_fileItem, ".m3u") || endsWith(_fileItem, ".M3U") ||
         endsWith(_fileItem, ".asx") || endsWith(_fileItem, ".ASX"));
}


// Adds webstream to playlist; same like returnPlaylistFromSD() but always only one entry
char ** returnPlaylistFromWebstream(const char *_webUrl) {
    char *webUrl = strdup(_webUrl);
    static char **url;

    if (url != NULL) {
        --url;
        freeMultiCharArray(url, strtoul(*url, NULL, 10));
    }

    url = (char **) malloc(sizeof(char *) * 2);
    url[0] = strdup("1");         // Number of files is always 1 in url-mode
    url[1] = strdup(webUrl);

    free(webUrl);
    return ++url;
}


/* Puts SD-file(s) or directory into a playlist
    First element of array always contains the number of payload-items. */
char ** returnPlaylistFromSD(File _fileOrDirectory) {
    static char **files;
    char fileNameBuf[255];

    snprintf(logBuf, serialLoglength, "%s: %u", (char *) FPSTR(freeMemory), ESP.getFreeHeap());
    loggerNl(serialDebug, logBuf, LOGLEVEL_DEBUG);

    if (files != NULL) {        // If **ptr already exists, de-allocate its memory
        loggerNl(serialDebug, (char *) FPSTR(releaseMemoryOfOldPlaylist), LOGLEVEL_DEBUG);
        --files;
        freeMultiCharArray(files, strtoul(*files, NULL, 10));
        snprintf(logBuf, serialLoglength, "%s: %u", (char *) FPSTR(freeMemoryAfterFree), ESP.getFreeHeap());
        loggerNl(serialDebug, logBuf, LOGLEVEL_DEBUG);
    }

    if (!_fileOrDirectory) {
        loggerNl(serialDebug, (char *) FPSTR(dirOrFileDoesNotExist), LOGLEVEL_ERROR);
        return NULL;
    }

    // File-mode
    if (!_fileOrDirectory.isDirectory()) {
        files = (char **) malloc(sizeof(char *) * 2);        // +1 because [0] is used for number of elements; [1] -> [n] is used for payload
        if (files == NULL) {
            loggerNl(serialDebug, (char *) FPSTR(unableToAllocateMemForPlaylist), LOGLEVEL_ERROR);
            #ifdef NEOPIXEL_ENABLE
                showLedError = true;
            #endif
            return NULL;
        }
        loggerNl(serialDebug, (char *) FPSTR(fileModeDetected), LOGLEVEL_INFO);
        strncpy(fileNameBuf, (char *) _fileOrDirectory.name(), sizeof(fileNameBuf) / sizeof(fileNameBuf[0]));
        if (fileValid(fileNameBuf)) {
            files = (char **) malloc(sizeof(char *) * 2);
            files[1] = strdup(fileNameBuf);
        }
        files[0] = strdup("1");         // Number of files is always 1 in file-mode

        return ++files;
    }

    // Directory-mode
    uint16_t allocCount = 1;
    uint16_t allocSize = 512;
    char *serializedPlaylist = (char*) calloc(allocSize, sizeof(char));

    while (true) {
       File fileItem = _fileOrDirectory.openNextFile();
        if (!fileItem) {
            break;
        }
        if (fileItem.isDirectory()) {
            continue;
        } else {
            strncpy(fileNameBuf, (char *) fileItem.name(), sizeof(fileNameBuf) / sizeof(fileNameBuf[0]));

            // Don't support filenames that start with "." and only allow .mp3
            if (fileValid(fileNameBuf)) {
                /*snprintf(logBuf, serialLoglength, "%s: %s", (char *) FPSTR(nameOfFileFound), fileNameBuf);
                loggerNl(serialDebug, logBuf, LOGLEVEL_INFO);*/
                if ((strlen(serializedPlaylist) + strlen(fileNameBuf) + 2) >= allocCount * allocSize) {
                    serializedPlaylist = (char*) realloc(serializedPlaylist, ++allocCount * allocSize);
                    loggerNl(serialDebug, (char *) FPSTR(reallocCalled), LOGLEVEL_DEBUG);
                    if (serializedPlaylist == NULL) {
                        loggerNl(serialDebug, (char *) FPSTR(unableToAllocateMemForLinearPlaylist), LOGLEVEL_ERROR);
                        #ifdef NEOPIXEL_ENABLE
                            showLedError = true;
                        #endif
                        return files;
                    }
                }
                strcat(serializedPlaylist, stringDelimiter);
                strcat(serializedPlaylist, fileNameBuf);
            }
        }
    }

    // Get number of elements out of serialized playlist
    uint32_t cnt = 0;
    for (uint32_t k=0; k<(strlen(serializedPlaylist)); k++) {
        if (serializedPlaylist[k] == '#') {
            cnt++;
        }
    }

    // Alloc only necessary number of playlist-pointers
    files = (char **) malloc(sizeof(char *) * cnt + 1);
    if (files == NULL) {
        loggerNl(serialDebug, (char *) FPSTR(unableToAllocateMemForPlaylist), LOGLEVEL_ERROR);
        #ifdef NEOPIXEL_ENABLE
            showLedError = true;
        #endif
        free(serializedPlaylist);
        return NULL;
    }

    // Extract elements out of serialized playlist and copy to playlist
    char *token;
    token = strtok(serializedPlaylist, stringDelimiter);
    uint32_t pos = 1;
    while (token != NULL) {
        files[pos++] = strdup(token);
        token = strtok(NULL, stringDelimiter);
    }

    free(serializedPlaylist);

    files[0] = (char *) malloc(sizeof(char) * 5);
    if (files[0] == NULL) {
        loggerNl(serialDebug, (char *) FPSTR(unableToAllocateMemForPlaylist), LOGLEVEL_ERROR);
        #ifdef NEOPIXEL_ENABLE
            showLedError = true;
        #endif
        return NULL;
    }
    sprintf(files[0], "%u", cnt);
    snprintf(logBuf, serialLoglength, "%s: %d", (char *) FPSTR(numberOfValidFiles), cnt);
    loggerNl(serialDebug, logBuf, LOGLEVEL_NOTICE);

    return ++files;         // return ptr+1 (starting at 1st payload-item); ptr+0 contains number of items
}


/* Wraps putString for writing settings into NVS for RFID-cards.
   Returns number of characters written. */
size_t nvsRfidWriteWrapper (const char *_rfidCardId, const char *_track, const uint32_t _playPosition, const uint8_t _playMode, const uint16_t _trackLastPlayed, const uint16_t _numberOfTracks) {
    #ifdef NEOPIXEL_ENABLE
        pauseNeopixel = true;   // Workaround to prevent exceptions due to Neopixel-signalisation while NVS-write
    #endif
    char prefBuf[275];
    char trackBuf[255];
    snprintf(trackBuf, sizeof(trackBuf) / sizeof(trackBuf[0]), _track);

    // If it's a directory we just want to play/save basename(path)
    if (_numberOfTracks > 1) {
        const char s = '/';
        char *last = strrchr(_track, s);
        char *first = strchr(_track, s);
        unsigned long substr = last-first+1;
        if (substr <= sizeof(trackBuf) / sizeof(trackBuf[0])) {
            snprintf(trackBuf, substr, _track);     // save substring basename(_track)
        } else {
            return 0;   // Filename too long!
        }
    }

    snprintf(prefBuf, sizeof(prefBuf) / sizeof(prefBuf[0]), "%s%s%s%u%s%d%s%u", stringDelimiter, trackBuf, stringDelimiter, _playPosition, stringDelimiter, _playMode, stringDelimiter, _trackLastPlayed);
    #if (LANGUAGE == 1)
        snprintf(logBuf, serialLoglength, "Schreibe '%s' in NVS für RFID-Card-ID %s mit playmode %d und letzter Track %u\n", prefBuf, _rfidCardId, _playMode, _trackLastPlayed);
    #else
        snprintf(logBuf, serialLoglength, "Write '%s' to NVS for RFID-Card-ID %s with playmode %d and last track %u\n", prefBuf, _rfidCardId, _playMode, _trackLastPlayed);
    #endif
    logger(serialDebug, logBuf, LOGLEVEL_INFO);
    loggerNl(serialDebug, prefBuf, LOGLEVEL_INFO);
    #ifdef NEOPIXEL_ENABLE
        pauseNeopixel = false;
    #endif
    return prefsRfid.putString(_rfidCardId, prefBuf);
}


// Function to play music as task
void playAudio(void *parameter) {
    static Audio audio;
    audio.setPinout(I2S_BCLK, I2S_LRC, I2S_DOUT);
    audio.setVolume(initVolume);


    uint8_t currentVolume;
    static BaseType_t trackQStatus;
    static uint8_t trackCommand = 0;
    bool audioReturnCode;

    for (;;) {
        if (xQueueReceive(volumeQueue, &currentVolume, 0) == pdPASS ) {
            snprintf(logBuf, serialLoglength, "%s: %d", (char *) FPSTR(newLoudnessReceivedQueue), currentVolume);
            loggerNl(serialDebug, logBuf, LOGLEVEL_INFO);
            audio.setVolume(currentVolume);
            #ifdef MQTT_ENABLE
                publishMqtt((char *) FPSTR(topicLoudnessState), currentVolume, false);
            #endif
        }

        if (xQueueReceive(trackControlQueue, &trackCommand, 0) == pdPASS) {
            snprintf(logBuf, serialLoglength, "%s: %d", (char *) FPSTR(newCntrlReceivedQueue), trackCommand);
            loggerNl(serialDebug, logBuf, LOGLEVEL_INFO);
        }

        trackQStatus = xQueueReceive(trackQueue, &playProperties.playlist, 0);
        if (trackQStatus == pdPASS || playProperties.trackFinished || trackCommand != 0) {
            if (trackQStatus == pdPASS) {
                if (playProperties.pausePlay) {
                    playProperties.pausePlay = !playProperties.pausePlay;
                }
                audio.stopSong();
                #if (LANGUAGE == 1)
                    snprintf(logBuf, serialLoglength, "%s mit %d Titel(n)", (char *) FPSTR(newPlaylistReceived), playProperties.numberOfTracks);
                #else
                    snprintf(logBuf, serialLoglength, "%s with %d track(s)", (char *) FPSTR(newPlaylistReceived), playProperties.numberOfTracks);
                #endif
                loggerNl(serialDebug, logBuf, LOGLEVEL_NOTICE);
                Serial.print(F("Free heap: "));
                Serial.println(ESP.getFreeHeap());

                // If we're in audiobook-mode and apply a modification-card, we don't
                // want to save lastPlayPosition for the mod-card but for the card that holds the playlist
                if(currentRfidTagId != NULL){
                    strncpy(playProperties.playRfidTag, currentRfidTagId, sizeof(playProperties.playRfidTag) / sizeof(playProperties.playRfidTag[0]));
                }

            }
            if (playProperties.trackFinished) {
                playProperties.trackFinished = false;
                if (playProperties.playMode == NO_PLAYLIST) {
                    playProperties.playlistFinished = true;
                    continue;
                }
                if (playProperties.saveLastPlayPosition) {     // Don't save for AUDIOBOOK_LOOP because not necessary
                    if (playProperties.currentTrackNumber + 1 < playProperties.numberOfTracks) {
                        // Only save if there's another track, otherwise it will be saved at end of playlist anyway
                        nvsRfidWriteWrapper(playProperties.playRfidTag, *(playProperties.playlist + playProperties.currentTrackNumber), 0, playProperties.playMode, playProperties.currentTrackNumber+1, playProperties.numberOfTracks);
                    }
                }
                if (playProperties.sleepAfterCurrentTrack) {  // Go to sleep if "sleep after track" was requested
                    gotoSleep = true;
                    break;
                }
                if (!playProperties.repeatCurrentTrack) {   // If endless-loop requested, track-number will not be incremented
                    playProperties.currentTrackNumber++;
                } else {
                    loggerNl(serialDebug, (char *) FPSTR(repeatTrackDueToPlaymode), LOGLEVEL_INFO);
                    #ifdef NEOPIXEL_ENABLE
                        showRewind = true;
                    #endif
                }
            }

            if (playProperties.playlistFinished && trackCommand != 0) {
                loggerNl(serialDebug, (char *) FPSTR(noPlaymodeChangeIfIdle), LOGLEVEL_NOTICE);
<<<<<<< HEAD
                *prevCardIdString = NULL; // reset prev card
=======
>>>>>>> 2bf2757d
                trackCommand = 0;
                #ifdef NEOPIXEL_ENABLE
                    showLedError = true;
                #endif
                continue;
            }
            /* Check if track-control was called
               (stop, start, next track, prev. track, last track, first track...) */
            switch (trackCommand) {
                case STOP:
                    audio.stopSong();
                    trackCommand = 0;
                    loggerNl(serialDebug, (char *) FPSTR(cmndStop), LOGLEVEL_INFO);
                    playProperties.pausePlay = true;
                    playProperties.playlistFinished = true;
                    playProperties.playMode = NO_PLAYLIST;
                    continue;

                case PAUSEPLAY:
                    audio.pauseResume();
                    trackCommand = 0;
                    loggerNl(serialDebug, (char *) FPSTR(cmndPause), LOGLEVEL_INFO);
                    if (playProperties.saveLastPlayPosition && !playProperties.pausePlay) {
                        snprintf(logBuf, serialLoglength, "%s: %u", (char *) FPSTR(trackPausedAtPos), audio.getFilePos());
                        loggerNl(serialDebug, logBuf, LOGLEVEL_INFO);
                        nvsRfidWriteWrapper(playProperties.playRfidTag, *(playProperties.playlist + playProperties.currentTrackNumber), audio.getFilePos(), playProperties.playMode, playProperties.currentTrackNumber, playProperties.numberOfTracks);
                    }
                    playProperties.pausePlay = !playProperties.pausePlay;
                    continue;

                case NEXTTRACK:
                    if (playProperties.pausePlay) {
                        audio.pauseResume();
                        playProperties.pausePlay = !playProperties.pausePlay;
                    }
                    if (playProperties.repeatCurrentTrack) {     // End loop if button was pressed
                        playProperties.repeatCurrentTrack = !playProperties.repeatCurrentTrack;
                        char rBuf[2];
						snprintf(rBuf, 2, "%u", getRepeatMode());
						#ifdef MQTT_ENABLE
                            publishMqtt((char *) FPSTR(topicRepeatModeState), rBuf, false);
                        #endif
                    }
                    if (playProperties.currentTrackNumber+1 < playProperties.numberOfTracks) {
                        playProperties.currentTrackNumber++;
                        if (playProperties.saveLastPlayPosition) {
                            nvsRfidWriteWrapper(playProperties.playRfidTag, *(playProperties.playlist + playProperties.currentTrackNumber), 0, playProperties.playMode, playProperties.currentTrackNumber, playProperties.numberOfTracks);
                            loggerNl(serialDebug, (char *) FPSTR(trackStartAudiobook), LOGLEVEL_INFO);
                        }
                        loggerNl(serialDebug, (char *) FPSTR(cmndNextTrack), LOGLEVEL_INFO);
                        if (!playProperties.playlistFinished) {
                            audio.stopSong();
                        }
                    } else {
                        loggerNl(serialDebug, (char *) FPSTR(lastTrackAlreadyActive), LOGLEVEL_NOTICE);
                        trackCommand = 0;
                        #ifdef NEOPIXEL_ENABLE
                            showLedError = true;
                        #endif
                        continue;
                    }
                    trackCommand = 0;
                    break;

                case PREVIOUSTRACK:
                    if (playProperties.pausePlay) {
                        audio.pauseResume();
                        playProperties.pausePlay = !playProperties.pausePlay;
                    }
                    if (playProperties.repeatCurrentTrack) {     // End loop if button was pressed
                        playProperties.repeatCurrentTrack = !playProperties.repeatCurrentTrack;
                        char rBuf[2];
						snprintf(rBuf, 2, "%u", getRepeatMode());
						#ifdef MQTT_ENABLE
                            publishMqtt((char *) FPSTR(topicRepeatModeState), rBuf, false);
                        #endif
                    }
                    if (playProperties.currentTrackNumber > 0) {
                        // play previous track when current track time is small, else play current track again
<<<<<<< HEAD
                        if(audio.getAudioCurrentTime() < 15) {
=======
                        if(audio.getAudioCurrentTime() < 2) {
>>>>>>> 2bf2757d
                            playProperties.currentTrackNumber--;
                        }
                        if (playProperties.saveLastPlayPosition) {
                            nvsRfidWriteWrapper(playProperties.playRfidTag, *(playProperties.playlist + playProperties.currentTrackNumber), 0, playProperties.playMode, playProperties.currentTrackNumber, playProperties.numberOfTracks);
                            loggerNl(serialDebug, (char *) FPSTR(trackStartAudiobook), LOGLEVEL_INFO);
                        }

                        loggerNl(serialDebug, (char *) FPSTR(cmndPrevTrack), LOGLEVEL_INFO);
                        if (!playProperties.playlistFinished) {
                            audio.stopSong();
                        }
                    } else {
                        if (playProperties.playMode == WEBSTREAM) {
                            loggerNl(serialDebug, (char *) FPSTR(trackChangeWebstream), LOGLEVEL_INFO);
                            #ifdef NEOPIXEL_ENABLE
                                showLedError = true;
                            #endif
                            trackCommand = 0;
                            continue;
                        }
                        if (playProperties.saveLastPlayPosition) {
                            nvsRfidWriteWrapper(playProperties.playRfidTag, *(playProperties.playlist + playProperties.currentTrackNumber), 0, playProperties.playMode, playProperties.currentTrackNumber, playProperties.numberOfTracks);
                        }
                            audio.stopSong();
                            #ifdef NEOPIXEL_ENABLE
                                showRewind = true;
                            #endif
                            audioReturnCode = audio.connecttoFS(FSystem, *(playProperties.playlist + playProperties.currentTrackNumber));
                            // consider track as finished, when audio lib call was not successful
                            if (!audioReturnCode) {
                                #ifdef NEOPIXEL_ENABLE
                                    showLedError = true;
                                #endif
                                playProperties.trackFinished = true;
                                continue;
                            }
                            loggerNl(serialDebug, (char *) FPSTR(trackStart), LOGLEVEL_INFO);
                            trackCommand = 0;
                            continue;
                    }
                    trackCommand = 0;
                    break;

                case FIRSTTRACK:
                    if (playProperties.pausePlay) {
                        audio.pauseResume();
                        playProperties.pausePlay = !playProperties.pausePlay;
                    }
                    if (playProperties.currentTrackNumber > 0) {
                        playProperties.currentTrackNumber = 0;
                        if (playProperties.saveLastPlayPosition) {
                            nvsRfidWriteWrapper(playProperties.playRfidTag, *(playProperties.playlist + playProperties.currentTrackNumber), 0, playProperties.playMode, playProperties.currentTrackNumber, playProperties.numberOfTracks);
                            loggerNl(serialDebug, (char *) FPSTR(trackStartAudiobook), LOGLEVEL_INFO);
                        }
                        loggerNl(serialDebug, (char *) FPSTR(cmndFirstTrack), LOGLEVEL_INFO);
                        if (!playProperties.playlistFinished) {
                            audio.stopSong();
                        }
                    } else {
                        loggerNl(serialDebug, (char *) FPSTR(firstTrackAlreadyActive), LOGLEVEL_NOTICE);
                        #ifdef NEOPIXEL_ENABLE
                            showLedError = true;
                        #endif
                        trackCommand = 0;
                        continue;
                    }
                    trackCommand = 0;
                    break;

                case LASTTRACK:
                    if (playProperties.pausePlay) {
                        audio.pauseResume();
                        playProperties.pausePlay = !playProperties.pausePlay;
                    }
                    if (playProperties.currentTrackNumber+1 < playProperties.numberOfTracks) {
                        playProperties.currentTrackNumber = playProperties.numberOfTracks-1;
                        if (playProperties.saveLastPlayPosition) {
                            nvsRfidWriteWrapper(playProperties.playRfidTag, *(playProperties.playlist + playProperties.currentTrackNumber), 0, playProperties.playMode, playProperties.currentTrackNumber, playProperties.numberOfTracks);
                            loggerNl(serialDebug, (char *) FPSTR(trackStartAudiobook), LOGLEVEL_INFO);
                        }
                        loggerNl(serialDebug, (char *) FPSTR(cmndLastTrack), LOGLEVEL_INFO);
                        if (!playProperties.playlistFinished) {
                            audio.stopSong();
                        }
                    } else {
                        loggerNl(serialDebug, (char *) FPSTR(lastTrackAlreadyActive), LOGLEVEL_NOTICE);
                        #ifdef NEOPIXEL_ENABLE
                            showLedError = true;
                        #endif
                        trackCommand = 0;
                        continue;
                    }
                    trackCommand = 0;
                    break;

                case 0:
                    break;

                default:
                    trackCommand = 0;
                    loggerNl(serialDebug, (char *) FPSTR(cmndDoesNotExist), LOGLEVEL_NOTICE);
                    #ifdef NEOPIXEL_ENABLE
                        showLedError = true;
                    #endif
                    continue;
            }

            if (playProperties.playUntilTrackNumber == playProperties.currentTrackNumber && playProperties.playUntilTrackNumber > 0) {
                if (playProperties.saveLastPlayPosition) {
                    nvsRfidWriteWrapper(playProperties.playRfidTag, *(playProperties.playlist + playProperties.currentTrackNumber), 0, playProperties.playMode, 0, playProperties.numberOfTracks);
                }
                playProperties.playlistFinished = true;
                playProperties.playMode = NO_PLAYLIST;
                gotoSleep = true;
                continue;
            }

            if (playProperties.currentTrackNumber >= playProperties.numberOfTracks) {         // Check if last element of playlist is already reached
                loggerNl(serialDebug, (char *) FPSTR(endOfPlaylistReached), LOGLEVEL_NOTICE);
                if (!playProperties.repeatPlaylist) {
                    if (playProperties.saveLastPlayPosition) {
                        // Set back to first track
                        nvsRfidWriteWrapper(playProperties.playRfidTag, *(playProperties.playlist + 0), 0, playProperties.playMode, 0, playProperties.numberOfTracks);
                    }
                    #ifdef MQTT_ENABLE
                        #if (LANGUAGE == 1)
                            publishMqtt((char *) FPSTR(topicTrackState), "<Ende>", false);
                        #else
                            publishMqtt((char *) FPSTR(topicTrackState), "<End>", false);
                        #endif
                    #endif
                    playProperties.playlistFinished = true;
                    playProperties.playMode = NO_PLAYLIST;
                    #ifdef MQTT_ENABLE
                        publishMqtt((char *) FPSTR(topicPlaymodeState), playProperties.playMode, false);
                    #endif
                    playProperties.currentTrackNumber = 0;
                    playProperties.numberOfTracks = 0;
                    if (playProperties.sleepAfterPlaylist) {
                        gotoSleep = true;
                    }
                    continue;
                } else {    // Check if sleep after current track/playlist was requested
                    if (playProperties.sleepAfterPlaylist || playProperties.sleepAfterCurrentTrack) {
                        playProperties.playlistFinished = true;
                        playProperties.playMode = NO_PLAYLIST;
                        gotoSleep = true;
                        continue;
                    }   // Repeat playlist; set current track number back to 0
                    loggerNl(serialDebug, (char *) FPSTR(repeatPlaylistDueToPlaymode), LOGLEVEL_NOTICE);
                    playProperties.currentTrackNumber = 0;
                    if (playProperties.saveLastPlayPosition) {
                        nvsRfidWriteWrapper(playProperties.playRfidTag, *(playProperties.playlist + 0), 0, playProperties.playMode, playProperties.currentTrackNumber, playProperties.numberOfTracks);
                    }
                }
            }

            if (playProperties.playMode == WEBSTREAM) {     // Webstream
                audio.connecttohost(*(playProperties.playlist + playProperties.currentTrackNumber));
                playProperties.playlistFinished = false;
            } else {
                // Files from SD
                if (!FSystem.exists(*(playProperties.playlist + playProperties.currentTrackNumber))) {                        // Check first if file/folder exists
                    snprintf(logBuf, serialLoglength, "%s: %s", (char *) FPSTR(dirOrFileDoesNotExist), *(playProperties.playlist + playProperties.currentTrackNumber));
                    loggerNl(serialDebug, logBuf, LOGLEVEL_ERROR);
                    playProperties.trackFinished = true;
                    continue;
                } else {
                    audioReturnCode = audio.connecttoFS(FSystem, *(playProperties.playlist + playProperties.currentTrackNumber));
                    // consider track as finished, when audio lib call was not successful
                    if(!audioReturnCode) {
                        #ifdef NEOPIXEL_ENABLE
                            showLedError = true;
                        #endif
                        playProperties.trackFinished = true;
                        continue;
                    }
                    #ifdef NEOPIXEL_ENABLE
                        //showPlaylistProgress = true;
                    #endif
                    if (playProperties.startAtFilePos > 0) {
                        audio.setFilePos(playProperties.startAtFilePos);
                        snprintf(logBuf, serialLoglength, "%s %u", (char *) FPSTR(trackStartatPos), audio.getFilePos());
                        loggerNl(serialDebug, logBuf, LOGLEVEL_NOTICE);
                    }
                    char buf[255];
                    snprintf(buf, sizeof(buf)/sizeof(buf[0]), "(%d/%d) %s", (playProperties.currentTrackNumber+1), playProperties.numberOfTracks, (const char*) *(playProperties.playlist + playProperties.currentTrackNumber));
                    #ifdef MQTT_ENABLE
                        publishMqtt((char *) FPSTR(topicTrackState), buf, false);
                    #endif
                    #if (LANGUAGE == 1)
                        snprintf(logBuf, serialLoglength, "'%s' wird abgespielt (%d von %d)", *(playProperties.playlist + playProperties.currentTrackNumber), (playProperties.currentTrackNumber+1) , playProperties.numberOfTracks);
                    #else
                        snprintf(logBuf, serialLoglength, "'%s' is being played (%d of %d)", *(playProperties.playlist + playProperties.currentTrackNumber), (playProperties.currentTrackNumber+1) , playProperties.numberOfTracks);
                    #endif
                    loggerNl(serialDebug, logBuf, LOGLEVEL_NOTICE);
                    playProperties.playlistFinished = false;
                }
            }
        }

        // Calculate relative position in file (for neopixel) for SD-card-mode
        #ifdef NEOPIXEL_ENABLE
            if (!playProperties.playlistFinished && playProperties.playMode != WEBSTREAM) {
                double fp = (double) audio.getFilePos() / (double) audio.getFileSize();
                if (millis() % 100 == 0) {
                    playProperties.currentRelPos = fp * 100;
                }
            } else {
                playProperties.currentRelPos = 0;
            }
        #endif

        audio.loop();
        if (playProperties.playlistFinished || playProperties.pausePlay) {
            vTaskDelay(portTICK_PERIOD_MS*10);                   // Waste some time if playlist is not active
        } else {
            lastTimeActiveTimestamp = millis();                  // Refresh if playlist is active so uC will not fall asleep due to reaching inactivity-time
        }

        esp_task_wdt_reset();                                    // Don't forget to feed the dog!
    }
    vTaskDelete(NULL);
}


#if defined RFID_READER_TYPE_MFRC522_SPI || defined RFID_READER_TYPE_MFRC522_I2C
// Instructs RFID-scanner to scan for new RFID-tags
void rfidScanner(void *parameter) {
    byte cardId[cardIdSize];
    char *cardIdString;

    for (;;) {
        esp_task_wdt_reset();
        vTaskDelay(10);
        if ((millis() - lastRfidCheckTimestamp) >= RFID_SCAN_INTERVAL) {
            lastRfidCheckTimestamp = millis();
            // Reset the loop if no new card is present on the sensor/reader. This saves the entire process when idle.

            if (!mfrc522->PICC_IsNewCardPresent()) {
                continue;
            }

            // Select one of the cards
            if (!mfrc522->PICC_ReadCardSerial()) {
                continue;
            }

            //mfrc522.PICC_DumpToSerial(&(mfrc522.uid));
            //mfrc522.PICC_HaltA();
            //mfrc522.PCD_StopCrypto1();

            cardIdString = (char *) malloc(cardIdSize*3 +1);
            if (cardIdString == NULL) {
                logger(serialDebug, (char *) FPSTR(unableToAllocateMem), LOGLEVEL_ERROR);
                #ifdef NEOPIXEL_ENABLE
                    showLedError = true;
                #endif
                continue;
            }

            uint8_t n = 0;
            logger(serialDebug, (char *) FPSTR(rfidTagDetected), LOGLEVEL_NOTICE);
            for (uint8_t i=0; i<cardIdSize; i++) {
                cardId[i] = mfrc522->uid.uidByte[i];

                snprintf(logBuf, serialLoglength, "%02x", cardId[i]);
                logger(serialDebug, logBuf, LOGLEVEL_NOTICE);

                n += snprintf (&cardIdString[n], sizeof(cardIdString) / sizeof(cardIdString[0]), "%03d", cardId[i]);
                if (i<(cardIdSize-1)) {
                    logger(serialDebug, "-", LOGLEVEL_NOTICE);
                } else {
                    logger(serialDebug, "\n", LOGLEVEL_NOTICE);
                }
            }
            xQueueSend(rfidCardQueue, &cardIdString, 0);
<<<<<<< HEAD
            if (strcmp(cardIdString, prevCardIdString) == 0) {
              Serial.println(F("Same Card ..."));
              if (playProperties.pausePlay)
              {
                trackControlToQueueSender(PAUSEPLAY);
                Serial.println(F("...continue"));
              }
            } else {
              Serial.println(F("New Card ..."));
              prevCardIdString = (char *) malloc(cardIdSize*3 +1);
              strcpy ( prevCardIdString, cardIdString );
              xQueueSend(rfidCardQueue, &cardIdString, 0);
            }

            while(true){
                esp_task_wdt_reset();
                vTaskDelay(10);
                control=0;
                for(int i=0; i<3; i++){
                    if(!mfrc522->PICC_IsNewCardPresent()){
                        if(mfrc522->PICC_ReadCardSerial()){
                        //Serial.print('a');
                        control |= 0x16;
                        }
                        if(mfrc522->PICC_ReadCardSerial()){
                        //Serial.print('b');
                        control |= 0x16;
                        }
                        //Serial.print('c');
                        control += 0x1;
                    }
                //Serial.print('d');
                control += 0x4;
                }
                
                //Serial.println(control);
                if(control == 13 || control == 14){
                  //card is still there
                } else {
                  break;
                }
            }
            Serial.println("CardRemoved");
            if (!playProperties.pausePlay)
            {
              trackControlToQueueSender(PAUSEPLAY);
              Serial.println("...continue");
            }
            mfrc522->PICC_HaltA();
            mfrc522->PCD_StopCrypto1();
=======
//            free(cardIdString);
>>>>>>> 2bf2757d
        }
    }
    vTaskDelete(NULL);
}
#endif



#ifdef RFID_READER_TYPE_PN5180
// Instructs RFID-scanner to scan for new RFID-tags using PN5180
void rfidScanner(void *parameter) {
    static PN5180ISO14443 nfc14443(RFID_CS, RFID_BUSY, RFID_RST);
    static PN5180ISO15693 nfc15693(RFID_CS, RFID_BUSY, RFID_RST);
    nfc14443.begin();
    nfc14443.reset();
    // show PN5180 reader version
    uint8_t firmwareVersion[2];
    nfc14443.readEEprom(FIRMWARE_VERSION, firmwareVersion, sizeof(firmwareVersion));
    Serial.print(F("Firmware version="));
    Serial.print(firmwareVersion[1]);
    Serial.print(".");
    Serial.println(firmwareVersion[0]);

    // activate RF field
    delay(4);
    loggerNl(serialDebug, (char *) FPSTR(rfidScannerReady), LOGLEVEL_DEBUG);
    byte cardId[cardIdSize], lastCardId[cardIdSize];
    char *cardIdString;

    for (;;) {
        esp_task_wdt_reset();
        if (sleeping)
          break;
        vTaskDelay(10);
        if ((millis() - lastRfidCheckTimestamp) >= RFID_SCAN_INTERVAL) {
            // Reset the loop if no new card is present on the sensor/reader. This saves the entire process when idle.
            lastRfidCheckTimestamp = millis();
            // 1. check for an ISO-14443 card
            nfc14443.reset();
            nfc14443.setupRF();
            uint8_t uid[10];
            if (nfc14443.isCardPresent() && nfc14443.readCardSerial(uid)) {
                cardIdString = (char *) malloc(cardIdSize*3 +1);
                if (cardIdString == NULL) {
                    logger(serialDebug, (char *) FPSTR(unableToAllocateMem), LOGLEVEL_ERROR);
                    #ifdef NEOPIXEL_ENABLE
                        showLedError = true;
                    #endif
                    continue;
                }
                for (uint8_t i=0; i<cardIdSize; i++)
                    cardId[i] = uid[i];
                // check for different card id
                if ( memcmp( (const void *)cardId, (const void *)lastCardId, sizeof(cardId)) == 0)
                    continue;
                memcpy(lastCardId, cardId, sizeof(cardId));
                uint8_t n = 0;
                logger(serialDebug, (char *) FPSTR(rfidTagDetected), LOGLEVEL_NOTICE);
                for (uint8_t i=0; i<cardIdSize; i++) {
                    snprintf(logBuf, serialLoglength, "%02x", cardId[i]);
                    logger(serialDebug, logBuf, LOGLEVEL_NOTICE);

                    n += snprintf (&cardIdString[n], sizeof(cardIdString) / sizeof(cardIdString[0]), "%03d", cardId[i]);
                    if (i<(cardIdSize-1)) {
                        logger(serialDebug, "-", LOGLEVEL_NOTICE);
                    } else {
                        logger(serialDebug, "\n", LOGLEVEL_NOTICE);
                    }
                }
                xQueueSend(rfidCardQueue, &cardIdString, 0);
                continue;
            }
            // 2. check for an ISO-15693 card
            nfc15693.reset();
            nfc15693.setupRF();
            // check for ICODE-SLIX2 password protected tag
            // put your privacy password here, e.g.:
            // https://de.ifixit.com/Antworten/Ansehen/513422/nfc+Chips+f%C3%BCr+tonies+kaufen
            uint8_t password[] = {0x01, 0x02, 0x03, 0x04};
            ISO15693ErrorCode myrc = nfc15693.disablePrivacyMode(password);
            if (ISO15693_EC_OK == myrc) {
                Serial.println(F("disabling privacy-mode successful"));
            }
            // try to read ISO15693 inventory
            ISO15693ErrorCode rc = nfc15693.getInventory(uid);
            if (rc == ISO15693_EC_OK) {
                cardIdString = (char *) malloc(cardIdSize*3 +1);
                if (cardIdString == NULL) {
                    logger(serialDebug, (char *) FPSTR(unableToAllocateMem), LOGLEVEL_ERROR);
                    #ifdef NEOPIXEL_ENABLE
                        showLedError = true;
                    #endif
                    continue;
                }
                for (uint8_t i=0; i<cardIdSize; i++)
                    cardId[i] = uid[i];
                // check for different card id
                if ( memcmp( (const void *)cardId, (const void *)lastCardId, sizeof(cardId)) == 0)
                    continue;
                memcpy(lastCardId, cardId, sizeof(cardId));

                uint8_t n = 0;
                logger(serialDebug, (char *) FPSTR(rfid15693TagDetected), LOGLEVEL_NOTICE);
                for (uint8_t i=0; i<cardIdSize; i++) {
                    snprintf(logBuf, serialLoglength, "%02x", cardId[i]);
                    logger(serialDebug, logBuf, LOGLEVEL_NOTICE);

                    n += snprintf (&cardIdString[n], sizeof(cardIdString) / sizeof(cardIdString[0]), "%03d", cardId[i]);
                    if (i<(cardIdSize-1)) {
                        logger(serialDebug, "-", LOGLEVEL_NOTICE);
                    } else {
                        logger(serialDebug, "\n", LOGLEVEL_NOTICE);
                    }
                }
                xQueueSend(rfidCardQueue, &cardIdString, 0);
            }
        }
    }
    //Serial.println("deleted RFID scanner-task");
    vTaskDelete(NULL);
}
#endif

// This task handles everything for Neopixel-visualisation
#ifdef NEOPIXEL_ENABLE


// Switches Neopixel-addressing from clockwise to counter clockwise (and vice versa)
uint8_t ledAddress(uint8_t number) {
    #ifdef NEOPIXEL_REVERSE_ROTATION
        return NUM_LEDS-1-number;
    #else
        return number;
    #endif
}


void showLed(void *parameter) {
    static uint8_t hlastVolume = currentVolume;
    static uint8_t lastPos = playProperties.currentRelPos;
    static bool lastPlayState = false;
    static bool lastLockState = false;
    static bool ledBusyShown = false;
    static bool notificationShown = false;
    static bool volumeChangeShown = false;
    static bool showEvenError = false;
    static uint8_t ledPosWebstream = 0;
    static uint8_t ledSwitchInterval = 5; // time in secs (webstream-only)
    static uint8_t webstreamColor = 0;
    static unsigned long lastSwitchTimestamp = 0;
    static bool redrawProgress = false;
    static uint8_t lastLedBrightness = ledBrightness;
    static CRGB::HTMLColorCode idleColor;
    static CRGB leds[NUM_LEDS];
    FastLED.addLeds<CHIPSET , LED_PIN, COLOR_ORDER>(leds, NUM_LEDS).setCorrection( TypicalSMD5050 );
    FastLED.setBrightness(ledBrightness);

    for (;;) {
        #ifdef NEOPIXEL_ENABLE
            if (pauseNeopixel) { // Workaround to prevent exceptions while NVS-writes take place
                vTaskDelay(portTICK_RATE_MS*10);
                continue;
            }
        #endif
        if (!bootComplete) {                    // Rotates orange unless boot isn't complete
            FastLED.clear();
            for (uint8_t led = 0; led < NUM_LEDS; led++) {
                if (showEvenError) {
                    if (ledAddress(led) % 2 == 0) {
                        if (millis() <= 10000) {
                            leds[ledAddress(led)] = CRGB::Orange;
                        } else {
                            leds[ledAddress(led)] = CRGB::Red;
                        }
                    }
                } else {
                    if (millis() >= 10000) {    // Flashes red after 10s (will remain forever if SD cannot be mounted)
                       leds[ledAddress(led)] = CRGB::Red;
                    } else {
                        if (ledAddress(led) % 2 == 1) {
                            leds[ledAddress(led)] = CRGB::Orange;
                        }
                    }
                }
            }
            FastLED.show();
            showEvenError = !showEvenError;
            vTaskDelay(portTICK_RATE_MS*500);
            esp_task_wdt_reset();
            continue;
        }

        if (lastLedBrightness != ledBrightness) {
            FastLED.setBrightness(ledBrightness);
            lastLedBrightness = ledBrightness;
        }

        if (!buttons[3].currentState) {
            FastLED.clear();
            for (uint8_t led = 0; led < NUM_LEDS; led++) {
                leds[ledAddress(led)] = CRGB::Red;
                if (buttons[3].currentState) {
                    FastLED.show();
                    delay(5);
                    deepSleepManager();
                    break;
                }
                FastLED.show();
                vTaskDelay(intervalToLongPress / NUM_LEDS * portTICK_RATE_MS);
            }
        }

        if (showLedError) {             // If error occured (e.g. RFID-modification not accepted)
            Serial.println(F("showLedError"));
            showLedError = false;
            notificationShown = true;
            FastLED.clear();

            for (uint8_t led = 0; led < NUM_LEDS; led++) {
                leds[ledAddress(led)] = CRGB::Red;
            }
            FastLED.show();
            vTaskDelay(portTICK_RATE_MS * 200);
        }

        if (showLedOk) {             // If action was accepted
            showLedOk = false;
            notificationShown = true;
            FastLED.clear();

            for (uint8_t led = 0; led < NUM_LEDS; led++) {
                leds[ledAddress(led)] = CRGB::Green;
            }
            FastLED.show();
            vTaskDelay(portTICK_RATE_MS * 400);
        }

        if (showLedBT) {             // If action was accepted
            showLedBT = false;
            notificationShown = true;
            FastLED.clear();

            for (uint8_t led = 0; led < NUM_LEDS; led++) {
                leds[ledAddress(led)] = CRGB::Blue;
            }
            FastLED.show();
            vTaskDelay(portTICK_RATE_MS * 400);
        }

        if (showLedTU) {             // If action was accepted
            showLedTU = false;
            notificationShown = true;
            FastLED.clear();

            for (uint8_t led = 0; led < NUM_LEDS; led++) {
                leds[ledAddress(led)] = CRGB::Yellow;
            }
            FastLED.show();
            vTaskDelay(portTICK_RATE_MS * 400);
        }

        #ifdef MEASURE_BATTERY_VOLTAGE
            if (showVoltageWarning) {           // Flashes red three times if battery-voltage is low
                showVoltageWarning = false;
                notificationShown = true;
                for (uint8_t i=0; i<3; i++) {
                    FastLED.clear();

                    for (uint8_t led = 0; led < NUM_LEDS; led++) {
                        leds[ledAddress(led)] = CRGB::Red;
                    }
                    FastLED.show();
                    vTaskDelay(portTICK_RATE_MS * 200);
                    FastLED.clear();

                    for (uint8_t led = 0; led < NUM_LEDS; led++) {
                        leds[ledAddress(led)] = CRGB::Black;
                    }
                    FastLED.show();
                    vTaskDelay(portTICK_RATE_MS * 200);
                }
            }

            if (showLedVoltage) {
                showLedVoltage = false;
                float currentVoltage = measureBatteryVoltage();
                float vDiffIndicatorRange = voltageIndicatorHigh-voltageIndicatorLow;
                float vDiffCurrent = currentVoltage-voltageIndicatorLow;

                if (vDiffCurrent < 0) {     // If voltage is too low or no battery is connected
                    showLedError = true;
                    break;
                } else {
                    uint8_t numLedsToLight = ((float) vDiffCurrent/vDiffIndicatorRange) * NUM_LEDS;
                    FastLED.clear();
                    for (uint8_t led = 0; led < numLedsToLight; led++) {
                        if (((float) numLedsToLight / NUM_LEDS) >= 0.6) {
                            leds[ledAddress(led)] = CRGB::Green;
                        } else if (((float) numLedsToLight / NUM_LEDS) <= 0.6 && ((float) numLedsToLight / NUM_LEDS) >= 0.3) {
                            leds[ledAddress(led)] = CRGB::Orange;
                        } else {
                            leds[ledAddress(led)] = CRGB::Red;
                        }
                    FastLED.show();
                    vTaskDelay(portTICK_RATE_MS*20);
                    }

                    for (uint8_t i=0; i<=100; i++) {
                        if (hlastVolume != currentVolume || showLedError || showLedOk || !buttons[3].currentState) {
                            break;
                        }

                        vTaskDelay(portTICK_RATE_MS*20);
                    }
                }
            }
        #endif

        if (hlastVolume != currentVolume) {         // If volume has been changed
            uint8_t numLedsToLight = map(currentVolume, 0, maxVolume, 0, NUM_LEDS);
            hlastVolume = currentVolume;
            volumeChangeShown = true;
            FastLED.clear();

            for (int led = 0; led < numLedsToLight; led++) {     // (Inverse) color-gradient from green (85) back to (still) red (245) using unsigned-cast
                leds[ledAddress(led)].setHue((uint8_t) (85 - ((double) 95 / NUM_LEDS) * led));
            }
            FastLED.show();

            for (uint8_t i=0; i<=50; i++) {
                if (hlastVolume != currentVolume || showLedError || showLedOk || !buttons[3].currentState) {
                    if (hlastVolume != currentVolume) {
                        volumeChangeShown = false;
                    }
                    break;
                }

                vTaskDelay(portTICK_RATE_MS*20);
            }
        }

        if (showRewind) {
            showRewind = false;
            for (uint8_t i=NUM_LEDS-1; i>0; i--) {
                leds[ledAddress(i)] = CRGB::Black;
                FastLED.show();
                if (hlastVolume != currentVolume || lastLedBrightness != ledBrightness || showLedError || showLedOk || !buttons[3].currentState) {
                    break;
                } else {
                    vTaskDelay(portTICK_RATE_MS*30);
                }
            }
        }

        if (showPlaylistProgress) {
            showPlaylistProgress = false;
            if (playProperties.numberOfTracks > 1 && playProperties.currentTrackNumber < playProperties.numberOfTracks) {
                uint8_t numLedsToLight = map(playProperties.currentTrackNumber, 0, playProperties.numberOfTracks-1, 0, NUM_LEDS);
                FastLED.clear();
                for (uint8_t i=0; i < numLedsToLight; i++) {
                    leds[ledAddress(i)] = CRGB::Blue;
                    FastLED.show();
                    #ifdef MEASURE_BATTERY_VOLTAGE
                        if (hlastVolume != currentVolume || lastLedBrightness != ledBrightness || showLedError || showLedOk || showVoltageWarning || showLedVoltage || !buttons[3].currentState) {
                    #else
                        if (hlastVolume != currentVolume || lastLedBrightness != ledBrightness || showLedError || showLedOk || !buttons[3].currentState) {
                    #endif
                        break;
                    } else {
                        vTaskDelay(portTICK_RATE_MS*30);
                    }
                }

                for (uint8_t i=0; i<=100; i++) {
                    #ifdef MEASURE_BATTERY_VOLTAGE
                        if (hlastVolume != currentVolume || lastLedBrightness != ledBrightness || showLedError || showLedOk || showVoltageWarning || showLedVoltage || !buttons[3].currentState) {
                    #else
                        if (hlastVolume != currentVolume || lastLedBrightness != ledBrightness || showLedError || showLedOk || !buttons[3].currentState) {
                    #endif
                        break;
                    } else {
                        vTaskDelay(portTICK_RATE_MS*15);
                    }
                }

                for (uint8_t i=numLedsToLight; i>0; i--) {
                    leds[ledAddress(i)-1] = CRGB::Black;
                    FastLED.show();
                    #ifdef MEASURE_BATTERY_VOLTAGE
                        if (hlastVolume != currentVolume || lastLedBrightness != ledBrightness || showLedError || showLedOk || showVoltageWarning || showLedVoltage || !buttons[3].currentState) {
                    #else
                        if (hlastVolume != currentVolume || lastLedBrightness != ledBrightness || showLedError || showLedOk || !buttons[3].currentState) {
                    #endif
                        break;
                    } else {
                        vTaskDelay(portTICK_RATE_MS*30);
                    }
                }
            }
        }

        switch (playProperties.playMode) {
            case NO_PLAYLIST:                   // If no playlist is active (idle)
                #ifdef BLUETOOTH_ENABLE
                if(operationMode == OPMODE_BLUETOOTH ) {
                    idleColor = CRGB::Blue;
                } else  {
                #endif
                    if(wifiManager() == WL_CONNECTED) {
                        idleColor = CRGB::White;
                    } else {
                        idleColor = CRGB::Green;
                    }
                #ifdef BLUETOOTH_ENABLE
                }
                #endif
                if (hlastVolume == currentVolume && lastLedBrightness == ledBrightness) {
                    for (uint8_t i=0; i<NUM_LEDS; i++) {
                        FastLED.clear();
                        if (ledAddress(i) == 0) {       // White if Wifi is enabled and blue if not
                            leds[0]            = idleColor;
                            leds[NUM_LEDS/4]   = idleColor;
                            leds[NUM_LEDS/2]   = idleColor;
                            leds[NUM_LEDS/4*3] = idleColor;
                        } else {
                            leds[ledAddress(i) % NUM_LEDS]                = idleColor;
                            leds[(ledAddress(i)+NUM_LEDS/4) % NUM_LEDS]   = idleColor;
                            leds[(ledAddress(i)+NUM_LEDS/2) % NUM_LEDS]   = idleColor;
                            leds[(ledAddress(i)+NUM_LEDS/4*3) % NUM_LEDS] = idleColor;
                        }
                        FastLED.show();
                        for (uint8_t i=0; i<=50; i++) {
                            #ifdef MEASURE_BATTERY_VOLTAGE
                                if (hlastVolume != currentVolume || lastLedBrightness != ledBrightness || showLedError || showLedOk || showVoltageWarning || showLedVoltage || playProperties.playMode != NO_PLAYLIST || !buttons[3].currentState) {
                            #else
                                if (hlastVolume != currentVolume || lastLedBrightness != ledBrightness || showLedError || showLedOk || playProperties.playMode != NO_PLAYLIST || !buttons[3].currentState) {
                            #endif
                                break;
                            } else {
                                vTaskDelay(portTICK_RATE_MS * 10);
                            }
                        }
                    }
                }
                break;

            case BUSY:                          // If uC is busy (parsing SD-card)
                ledBusyShown = true;
                for (uint8_t i=0; i < NUM_LEDS; i++) {
                    FastLED.clear();
                    if (ledAddress(i) == 0) {
                        leds[0] = CRGB::BlueViolet;
                        leds[NUM_LEDS/4] = CRGB::BlueViolet;
                        leds[NUM_LEDS/2] = CRGB::BlueViolet;
                        leds[NUM_LEDS/4*3] = CRGB::BlueViolet;
                    } else {
                        leds[ledAddress(i) % NUM_LEDS] = CRGB::BlueViolet;
                        leds[(ledAddress(i)+NUM_LEDS/4) % NUM_LEDS] = CRGB::BlueViolet;
                        leds[(ledAddress(i)+NUM_LEDS/2) % NUM_LEDS] = CRGB::BlueViolet;
                        leds[(ledAddress(i)+NUM_LEDS/4*3) % NUM_LEDS] = CRGB::BlueViolet;
                    }
                    FastLED.show();
                    if (playProperties.playMode != BUSY) {
                        break;
                    }
                    vTaskDelay(portTICK_RATE_MS * 50);
                }
                break;

            default:                            // If playlist is active (doesn't matter which type)
                if (!playProperties.playlistFinished) {
                    #ifdef MEASURE_BATTERY_VOLTAGE
                        if (playProperties.pausePlay != lastPlayState || lockControls != lastLockState || notificationShown || ledBusyShown || volumeChangeShown || showVoltageWarning || showLedVoltage || !buttons[3].currentState) {
                    #else
                        if (playProperties.pausePlay != lastPlayState || lockControls != lastLockState || notificationShown || ledBusyShown || volumeChangeShown || !buttons[3].currentState) {
                    #endif
                        lastPlayState = playProperties.pausePlay;
                        lastLockState = lockControls;
                        notificationShown = false;
                        volumeChangeShown = false;
                        if (ledBusyShown) {
                            ledBusyShown = false;
                            FastLED.clear();
                            FastLED.show();
                        }
                        redrawProgress = true;
                    }

                    if (playProperties.playMode != WEBSTREAM) {
                        if (playProperties.currentRelPos != lastPos || redrawProgress) {
                            redrawProgress = false;
                            lastPos = playProperties.currentRelPos;
                            uint8_t numLedsToLight = map(playProperties.currentRelPos, 0, 98, 0, NUM_LEDS);
                            FastLED.clear();
                            for (uint8_t led = 0; led < numLedsToLight; led++) {
                                if (lockControls) {
                                    leds[ledAddress(led)] = CRGB::Black;
                                } else if (!playProperties.pausePlay) { // Hue-rainbow
                                    leds[ledAddress(led)].setHue((uint8_t) (85 - ((double) 95 / NUM_LEDS) * led));
                                }
                            }
                            if (playProperties.pausePlay) {
                                leds[ledAddress(0)] = CRGB::Black;
                                    leds[(ledAddress(NUM_LEDS/4)) % NUM_LEDS] = CRGB::Black;
                                    leds[(ledAddress(NUM_LEDS/2)) % NUM_LEDS] = CRGB::Black;
                                    leds[(ledAddress(NUM_LEDS/4*3)) % NUM_LEDS] = CRGB::Black;
                                    break;
                            }
                        }
                    } else { // ... but do things a little bit different for Webstream as there's no progress available
                        if (lastSwitchTimestamp == 0 || (millis() - lastSwitchTimestamp >= ledSwitchInterval * 1000) || redrawProgress) {
                            redrawProgress = false;
                            lastSwitchTimestamp = millis();
                            FastLED.clear();
                            if (ledPosWebstream + 1 < NUM_LEDS) {
                                ledPosWebstream++;
                            } else {
                                ledPosWebstream = 0;
                            }
                            if (lockControls) {
                                leds[ledAddress(ledPosWebstream)] = CRGB::Red;
                                leds[(ledAddress(ledPosWebstream)+NUM_LEDS/2) % NUM_LEDS] = CRGB::Red;
                            } else if (!playProperties.pausePlay) {
                                leds[ledAddress(ledPosWebstream)].setHue(webstreamColor);
                                leds[(ledAddress(ledPosWebstream)+NUM_LEDS/2) % NUM_LEDS].setHue(webstreamColor++);
                            } else if (playProperties.pausePlay) {
                                leds[ledAddress(ledPosWebstream)] = CRGB::Black;
                                leds[(ledAddress(ledPosWebstream)+NUM_LEDS/2) % NUM_LEDS] = CRGB::Black;
                            }
                        }
                    }
                    FastLED.show();
                    vTaskDelay(portTICK_RATE_MS * 5);
                }
        }
        //vTaskDelay(portTICK_RATE_MS * 10);
        esp_task_wdt_reset();
    }
    vTaskDelete(NULL);
}
#endif


// Sets deep-sleep-flag if max. inactivity-time is reached
void sleepHandler(void) {
    unsigned long m = millis();
    if (m >= lastTimeActiveTimestamp && (m - lastTimeActiveTimestamp >= maxInactivityTime * 1000 * 60)) {
        loggerNl(serialDebug, (char *) FPSTR(goToSleepDueToIdle), LOGLEVEL_INFO);
        gotoSleep = true;
    } else if (sleepTimerStartTimestamp > 0) {
        if (m - sleepTimerStartTimestamp >= sleepTimer * 1000 * 60) {
            loggerNl(serialDebug, (char *) FPSTR(goToSleepDueToTimer), LOGLEVEL_INFO);
            gotoSleep = true;
        }
    }
}

#ifdef PN5180_ENABLE_LPCD
// goto low power card detection mode
void gotoLPCD() {
    static PN5180 nfc(RFID_CS, RFID_BUSY, RFID_RST);
    nfc.begin();
    // show PN5180 reader version
    uint8_t firmwareVersion[2];
    nfc.readEEprom(FIRMWARE_VERSION, firmwareVersion, sizeof(firmwareVersion));
    Serial.print(F("Firmware version="));
    Serial.print(firmwareVersion[1]);
    Serial.print(".");
    Serial.println(firmwareVersion[0]);
    // check firmware version: PN5180 firmware < 4.0 has several bugs preventing the LPCD mode
    // you can flash latest firmware with this project: https://github.com/abidxraihan/PN5180_Updater_ESP32
    if (firmwareVersion[1] < 4) {
       Serial.println(F("This PN5180 firmware does not work with LPCD! use firmware >= 4.0"));
       return;
    }
    Serial.println(F("prepare low power card detection..."));
    nfc.prepareLPCD();
    nfc.clearIRQStatus(0xffffffff);
    Serial.print(F("PN5180 IRQ PIN: ")); Serial.println(digitalRead(RFID_IRQ));
    // turn on LPCD
    uint16_t wakeupCounterInMs = 0x3FF; //  must be in the range of 0x0 - 0xA82. max wake-up time is 2960 ms.
    if (nfc.switchToLPCD(wakeupCounterInMs)) {
        Serial.println(F("switch to low power card detection: success"));
        // configure wakeup pin for deep-sleep wake-up, use ext1
        esp_sleep_enable_ext1_wakeup(BUTTON_PIN_BITMASK, ESP_EXT1_WAKEUP_ANY_HIGH);
        // freeze pin states in deep sleep
        gpio_hold_en(gpio_num_t(RFID_CS));  // CS/NSS
        gpio_hold_en(gpio_num_t(RFID_RST)); // RST
        gpio_deep_sleep_hold_en();
   } else {
        Serial.println(F("switchToLPCD failed"));
    }
}
#endif

// Puts uC to deep-sleep if flag is set
void deepSleepManager(void) {
    if (gotoSleep) {
        if (sleeping)
            return;
        sleeping = true;
<<<<<<< HEAD
        #ifndef RFID_READER_TYPE_PN5180
          digitalWrite(RST_PIN, LOW);  // RFID
          digitalWrite(LED_PIN, LOW);  // LED
        #endif
        
=======
>>>>>>> 2bf2757d
        loggerNl(serialDebug, (char *) FPSTR(goToSleepNow), LOGLEVEL_NOTICE);
        #ifdef MQTT_ENABLE
            publishMqtt((char *) FPSTR(topicState), "Offline", false);
            publishMqtt((char *) FPSTR(topicTrackState), "---", false);
            MQTTclient.disconnect();
        #endif
        #ifdef NEOPIXEL_ENABLE
            FastLED.clear();
            FastLED.show();
        #endif
        #ifdef USE_LAST_VOLUME_AFTER_REBOOT
            prefsSettings.putUInt("previousVolume", currentVolume);
        #endif
        // SD card goto idle mode
        #ifdef SD_MMC_1BIT_MODE
            SD_MMC.end();
        #else
            /*SPI.end();
            spiSD.end();*/
        #endif
<<<<<<< HEAD
        #ifdef BLUETOOTH_ENABLE
            if (operating_mode == BT_MODE) {
              esp_bluedroid_disable();
              esp_bt_controller_disable();
            }
        #endif
        esp_wifi_stop();

        //max98357a should soft standby as no BLCK signal will be send

        /*SPI.end();
        spiSD.end();*/
        Serial.flush();
        digitalWrite(POWER, LOW);
        //esp_sleep_pd_config(ESP_PD_DOMAIN_RTC_PERIPH, ESP_PD_OPTION_ON);
        // only pin 32 - 39 are available in ext1!
=======
        Serial.flush();
        // switch off power
        digitalWrite(POWER, LOW);
        delay(200);
>>>>>>> 2bf2757d
        #ifdef PN5180_ENABLE_LPCD
            // prepare and go to low power card detection mode
            gotoLPCD();
        #endif
        Serial.println(F("deep-sleep, good night......."));
        esp_deep_sleep_start();
    }
}


// Adds new volume-entry to volume-queue
void volumeToQueueSender(const int32_t _newVolume) {
    uint32_t _volume;
    if (_newVolume <= minVolume) {
        _volume = minVolume;
    } else if (_newVolume > maxVolume) {
        _volume = maxVolume;
    } else {
        _volume = _newVolume;
    }
    xQueueSend(volumeQueue, &_volume, 0);
}


// Adds new control-command to control-queue
void trackControlToQueueSender(const uint8_t trackCommand) {
    xQueueSend(trackControlQueue, &trackCommand, 0);
}

#ifdef USE_ENCODER
// Handles volume directed by rotary encoder
void volumeHandler(const int32_t _minVolume, const int32_t _maxVolume) {
    if (lockControls) {
        encoder.clearCount();
        encoder.setCount(currentVolume*2);
        return;
    }

    currentEncoderValue = encoder.getCount();
    // Only if initial run or value has changed. And only after "full step" of rotary encoder
    if (((lastEncoderValue != currentEncoderValue) || lastVolume == -1) && (currentEncoderValue % 2 == 0)) {
        lastTimeActiveTimestamp = millis();        // Set inactive back if rotary encoder was used
        if (_maxVolume * 2 < currentEncoderValue) {
            encoder.clearCount();
            encoder.setCount(_maxVolume * 2);
            loggerNl(serialDebug, (char *) FPSTR(maxLoudnessReached), LOGLEVEL_INFO);
            currentEncoderValue = encoder.getCount();
        } else if (currentEncoderValue < _minVolume) {
            encoder.clearCount();
            encoder.setCount(_minVolume);
            loggerNl(serialDebug, (char *) FPSTR(minLoudnessReached), LOGLEVEL_INFO);
            currentEncoderValue = encoder.getCount();
        }
        lastEncoderValue = currentEncoderValue;
        currentVolume = lastEncoderValue / 2;
        if (currentVolume != lastVolume) {
            lastVolume = currentVolume;
            volumeToQueueSender(currentVolume);
        }
    }
}
#endif

// Receives de-serialized RFID-data (from NVS) and dispatches playlists for the given
// playmode to the track-queue.
void trackQueueDispatcher(const char *_itemToPlay, const uint32_t _lastPlayPos, const uint32_t _playMode, const uint16_t _trackLastPlayed) {
    char *filename = (char *) malloc(sizeof(char) * 255);
    strncpy(filename, _itemToPlay, 255);
    playProperties.startAtFilePos = _lastPlayPos;
    playProperties.currentTrackNumber = _trackLastPlayed;
    char **musicFiles;
    playProperties.playMode = BUSY;     // Show @Neopixel, if uC is busy with creating playlist

    #ifdef MQTT_ENABLE
        publishMqtt((char *) FPSTR(topicLedBrightnessState), 0, false);
        publishMqtt((char *) FPSTR(topicPlaymodeState), playProperties.playMode, false);
    #endif
    if (_playMode != WEBSTREAM) {
        musicFiles = returnPlaylistFromSD(FSystem.open(filename));
    } else {
        musicFiles = returnPlaylistFromWebstream(filename);
    }
    #ifdef MQTT_ENABLE
        publishMqtt((char *) FPSTR(topicLedBrightnessState), ledBrightness, false);
    #endif

    if (musicFiles == NULL) {
        loggerNl(serialDebug, (char *) FPSTR(errorOccured), LOGLEVEL_ERROR);
        #ifdef NEOPIXEL_ENABLE
            showLedError = true;
        #endif
        playProperties.playMode = NO_PLAYLIST;
        return;
    } else if (!strcmp(*(musicFiles-1), "0")) {
        loggerNl(serialDebug, (char *) FPSTR(noMp3FilesInDir), LOGLEVEL_NOTICE);
        #ifdef NEOPIXEL_ENABLE
            showLedError = true;
        #endif
        playProperties.playMode = NO_PLAYLIST;
        free (filename);
        return;
    }

    playProperties.playMode = _playMode;
    playProperties.numberOfTracks = strtoul(*(musicFiles-1), NULL, 10);
    // Set some default-values
    playProperties.repeatCurrentTrack = false;
    playProperties.repeatPlaylist = false;
    playProperties.sleepAfterCurrentTrack = false;
    playProperties.sleepAfterPlaylist = false;
    playProperties.saveLastPlayPosition = false;
    playProperties.playUntilTrackNumber = 0;

    #ifdef PLAY_LAST_RFID_AFTER_REBOOT
        storeLastRfidPlayed(currentRfidTagId);
    #endif

    switch(playProperties.playMode) {
        case SINGLE_TRACK: {
            loggerNl(serialDebug, (char *) FPSTR(modeSingleTrack), LOGLEVEL_NOTICE);
            #ifdef MQTT_ENABLE
                publishMqtt((char *) FPSTR(topicPlaymodeState), playProperties.playMode, false);
                publishMqtt((char *) FPSTR(topicRepeatModeState), NO_REPEAT, false);
            #endif
            xQueueSend(trackQueue, &(musicFiles), 0);
            break;
        }

        case SINGLE_TRACK_LOOP: {
            playProperties.repeatCurrentTrack = true;
            loggerNl(serialDebug, (char *) FPSTR(modeSingleTrackLoop), LOGLEVEL_NOTICE);
            #ifdef MQTT_ENABLE
                publishMqtt((char *) FPSTR(topicPlaymodeState), playProperties.playMode, false);
                publishMqtt((char *) FPSTR(topicRepeatModeState), TRACK, false);
            #endif
            xQueueSend(trackQueue, &(musicFiles), 0);
            break;
        }

        case AUDIOBOOK: {   // Tracks need to be alph. sorted!
            playProperties.saveLastPlayPosition = true;
            loggerNl(serialDebug, (char *) FPSTR(modeSingleAudiobook), LOGLEVEL_NOTICE);
            #ifdef MQTT_ENABLE
                publishMqtt((char *) FPSTR(topicPlaymodeState), playProperties.playMode, false);
                publishMqtt((char *) FPSTR(topicRepeatModeState), NO_REPEAT, false);
            #endif
            sortPlaylist((const char**) musicFiles, strtoul(*(musicFiles-1), NULL, 10));
            xQueueSend(trackQueue, &(musicFiles), 0);
            break;
        }

        case AUDIOBOOK_LOOP: {  // Tracks need to be alph. sorted!
            playProperties.repeatPlaylist = true;
            playProperties.saveLastPlayPosition = true;
            loggerNl(serialDebug, (char *) FPSTR(modeSingleAudiobookLoop), LOGLEVEL_NOTICE);
            #ifdef MQTT_ENABLE
                publishMqtt((char *) FPSTR(topicPlaymodeState), playProperties.playMode, false);
                publishMqtt((char *) FPSTR(topicRepeatModeState), PLAYLIST, false);
            #endif
            sortPlaylist((const char**) musicFiles, strtoul(*(musicFiles-1), NULL, 10));
            xQueueSend(trackQueue, &(musicFiles), 0);
            break;
        }

        case ALL_TRACKS_OF_DIR_SORTED: {
            snprintf(logBuf, serialLoglength, "%s '%s' ", (char *) FPSTR(modeAllTrackAlphSorted), filename);
            loggerNl(serialDebug, logBuf, LOGLEVEL_NOTICE);
            sortPlaylist((const char**) musicFiles, strtoul(*(musicFiles-1), NULL, 10));
            #ifdef MQTT_ENABLE
                publishMqtt((char *) FPSTR(topicPlaymodeState), playProperties.playMode, false);
                publishMqtt((char *) FPSTR(topicRepeatModeState), NO_REPEAT, false);
            #endif
            xQueueSend(trackQueue, &(musicFiles), 0);
            break;
        }

        case ALL_TRACKS_OF_DIR_RANDOM: {
            loggerNl(serialDebug, (char *) FPSTR(modeAllTrackRandom), LOGLEVEL_NOTICE);
            randomizePlaylist(musicFiles, strtoul(*(musicFiles-1), NULL, 10));
            #ifdef MQTT_ENABLE
                publishMqtt((char *) FPSTR(topicPlaymodeState), playProperties.playMode, false);
                publishMqtt((char *) FPSTR(topicRepeatModeState), NO_REPEAT, false);
            #endif
            xQueueSend(trackQueue, &(musicFiles), 0);
            break;
        }

        case ALL_TRACKS_OF_DIR_SORTED_LOOP: {
            playProperties.repeatPlaylist = true;
            loggerNl(serialDebug, (char *) FPSTR(modeAllTrackAlphSortedLoop), LOGLEVEL_NOTICE);
            sortPlaylist((const char**) musicFiles, strtoul(*(musicFiles-1), NULL, 10));
            #ifdef MQTT_ENABLE
                publishMqtt((char *) FPSTR(topicPlaymodeState), playProperties.playMode, false);
                publishMqtt((char *) FPSTR(topicRepeatModeState), PLAYLIST, false);
            #endif
            xQueueSend(trackQueue, &(musicFiles), 0);
            break;
        }

        case ALL_TRACKS_OF_DIR_RANDOM_LOOP: {
            playProperties.repeatPlaylist = true;
            loggerNl(serialDebug, (char *) FPSTR(modeAllTrackRandomLoop), LOGLEVEL_NOTICE);
            randomizePlaylist(musicFiles, strtoul(*(musicFiles-1), NULL, 10));
            #ifdef MQTT_ENABLE
                publishMqtt((char *) FPSTR(topicPlaymodeState), playProperties.playMode, false);
                publishMqtt((char *) FPSTR(topicRepeatModeState), PLAYLIST, false);
            #endif
            xQueueSend(trackQueue, &(musicFiles), 0);
            break;
        }

        case WEBSTREAM: {   // This is always just one "track"
            loggerNl(serialDebug, (char *) FPSTR(modeWebstream), LOGLEVEL_NOTICE);
            if (wifiManager() == WL_CONNECTED) {
                xQueueSend(trackQueue, &(musicFiles), 0);
                #ifdef MQTT_ENABLE
                    publishMqtt((char *) FPSTR(topicPlaymodeState), playProperties.playMode, false);
                    publishMqtt((char *) FPSTR(topicRepeatModeState), NO_REPEAT, false);
                #endif
            } else {
                loggerNl(serialDebug, (char *) FPSTR(webstreamNotAvailable), LOGLEVEL_ERROR);
                #ifdef NEOPIXEL_ENABLE
                    showLedError = true;
                #endif
                playProperties.playMode = NO_PLAYLIST;
            }
            break;
        }

        default:
            loggerNl(serialDebug, (char *) FPSTR(modeDoesNotExist), LOGLEVEL_ERROR);
            playProperties.playMode = NO_PLAYLIST;
            #ifdef NEOPIXEL_ENABLE
                showLedError = true;
            #endif
    }
    free (filename);
}


// Modification-cards can change some settings (e.g. introducing track-looping or sleep after track/playlist).
// This function handles them.
void doRfidCardModifications(const uint32_t mod) {
    #ifdef PLAY_LAST_RFID_AFTER_REBOOT
	    if (recoverLastRfid) {
            recoverLastRfid = false;
            // We don't want to remember modification-cards
            return;
        }
	#endif

    switch (mod) {
        case LOCK_BUTTONS_MOD:      // Locks/unlocks all buttons
            lockControls = !lockControls;
            if (lockControls) {
                loggerNl(serialDebug, (char *) FPSTR(modificatorAllButtonsLocked), LOGLEVEL_NOTICE);
                #ifdef MQTT_ENABLE
                    publishMqtt((char *) FPSTR(topicLockControlsState), "ON", false);
                #endif
                #ifdef NEOPIXEL_ENABLE
                    showLedOk = true;
                #endif
            } else {
                loggerNl(serialDebug, (char *) FPSTR(modificatorAllButtonsUnlocked), LOGLEVEL_NOTICE);
                #ifdef MQTT_ENABLE
                    publishMqtt((char *) FPSTR(topicLockControlsState), "OFF", false);
                #endif
                #ifdef NEOPIXEL_ENABLE
                    showLedOk = true;
                #endif
            }
            break;

        case SLEEP_TIMER_MOD_15:    // Enables/disables sleep after 15 minutes
            if (sleepTimerStartTimestamp && sleepTimer == 15) {
                sleepTimerStartTimestamp = 0;
                #ifdef NEOPIXEL_ENABLE
                    ledBrightness = initialLedBrightness;
                    loggerNl(serialDebug, (char *) FPSTR(modificatorSleepd), LOGLEVEL_NOTICE);
                #endif
                #ifdef MQTT_ENABLE
                    publishMqtt((char *) FPSTR(topicLedBrightnessState), ledBrightness, false);
                #endif

            } else {
                sleepTimer = 15;
                sleepTimerStartTimestamp = millis();
                #ifdef NEOPIXEL_ENABLE
                    ledBrightness = nightLedBrightness;
                    loggerNl(serialDebug, (char *) FPSTR(ledsDimmedToNightmode), LOGLEVEL_INFO);
                #endif
                loggerNl(serialDebug, (char *) FPSTR(modificatorSleepTimer15), LOGLEVEL_NOTICE);
                #ifdef MQTT_ENABLE
                    publishMqtt((char *) FPSTR(topicSleepTimerState), sleepTimer, false);
                    publishMqtt((char *) FPSTR(topicLedBrightnessState), nightLedBrightness, false);
                #endif
            }

            playProperties.sleepAfterCurrentTrack = false;      // deactivate/overwrite if already active
            playProperties.sleepAfterPlaylist = false;          // deactivate/overwrite if already active
            playProperties.playUntilTrackNumber = 0;
            #ifdef NEOPIXEL_ENABLE
                showLedOk = true;
            #endif
            break;

        case SLEEP_TIMER_MOD_30:    // Enables/disables sleep after 30 minutes
            if (sleepTimerStartTimestamp && sleepTimer == 30) {
                sleepTimerStartTimestamp = 0;
                #ifdef NEOPIXEL_ENABLE
                    ledBrightness = initialLedBrightness;
                    loggerNl(serialDebug, (char *) FPSTR(modificatorSleepd), LOGLEVEL_NOTICE);
                #endif
                #ifdef MQTT_ENABLE
                    publishMqtt((char *) FPSTR(topicLedBrightnessState), ledBrightness, false);
                #endif

            } else {
                sleepTimer = 30;
                sleepTimerStartTimestamp = millis();
                #ifdef NEOPIXEL_ENABLE
                    ledBrightness = nightLedBrightness;
                    loggerNl(serialDebug, (char *) FPSTR(ledsDimmedToNightmode), LOGLEVEL_INFO);
                #endif
                loggerNl(serialDebug, (char *) FPSTR(modificatorSleepTimer30), LOGLEVEL_NOTICE);
                #ifdef MQTT_ENABLE
                    publishMqtt((char *) FPSTR(topicSleepTimerState), sleepTimer, false);
                    publishMqtt((char *) FPSTR(topicLedBrightnessState), nightLedBrightness, false);
                #endif
            }

            playProperties.sleepAfterCurrentTrack = false;      // deactivate/overwrite if already active
            playProperties.sleepAfterPlaylist = false;          // deactivate/overwrite if already active
            playProperties.playUntilTrackNumber = 0;
            #ifdef NEOPIXEL_ENABLE
                showLedOk = true;
            #endif
            break;

        case SLEEP_TIMER_MOD_60:    // Enables/disables sleep after 60 minutes
            if (sleepTimerStartTimestamp && sleepTimer == 60) {
                sleepTimerStartTimestamp = 0;
                #ifdef NEOPIXEL_ENABLE
                    ledBrightness = initialLedBrightness;
                #endif
                loggerNl(serialDebug, (char *) FPSTR(modificatorSleepd), LOGLEVEL_NOTICE);
                #ifdef MQTT_ENABLE
                    publishMqtt((char *) FPSTR(topicLedBrightnessState), ledBrightness, false);
                #endif

            } else {
                sleepTimer = 60;
                sleepTimerStartTimestamp = millis();
                #ifdef NEOPIXEL_ENABLE
                    ledBrightness = nightLedBrightness;
                    loggerNl(serialDebug, (char *) FPSTR(ledsDimmedToNightmode), LOGLEVEL_INFO);
                #endif
                loggerNl(serialDebug, (char *) FPSTR(modificatorSleepTimer60), LOGLEVEL_NOTICE);
                #ifdef MQTT_ENABLE
                    publishMqtt((char *) FPSTR(topicSleepTimerState), sleepTimer, false);
                    publishMqtt((char *) FPSTR(topicLedBrightnessState), nightLedBrightness, false);
                #endif
            }

            playProperties.sleepAfterCurrentTrack = false;      // deactivate/overwrite if already active
            playProperties.sleepAfterPlaylist = false;          // deactivate/overwrite if already active
            playProperties.playUntilTrackNumber = 0;
            #ifdef NEOPIXEL_ENABLE
                showLedOk = true;
            #endif
            break;

        case SLEEP_TIMER_MOD_120:    // Enables/disables sleep after 2 hrs
            if (sleepTimerStartTimestamp && sleepTimer == 120) {
                sleepTimerStartTimestamp = 0;
                #ifdef NEOPIXEL_ENABLE
                    ledBrightness = initialLedBrightness;
                #endif
                loggerNl(serialDebug, (char *) FPSTR(modificatorSleepd), LOGLEVEL_NOTICE);
                #ifdef MQTT_ENABLE
                    publishMqtt((char *) FPSTR(topicLedBrightnessState), ledBrightness, false);
                #endif

            } else {
                sleepTimer = 120;
                sleepTimerStartTimestamp = millis();
                #ifdef NEOPIXEL_ENABLE
                    ledBrightness = nightLedBrightness;
                    loggerNl(serialDebug, (char *) FPSTR(ledsDimmedToNightmode), LOGLEVEL_INFO);
                #endif
                loggerNl(serialDebug, (char *) FPSTR(modificatorSleepTimer120), LOGLEVEL_NOTICE);
                #ifdef MQTT_ENABLE
                    publishMqtt((char *) FPSTR(topicSleepTimerState), sleepTimer, false);
                    publishMqtt((char *) FPSTR(topicLedBrightnessState), nightLedBrightness, false);
                #endif
            }

            playProperties.sleepAfterCurrentTrack = false;      // deactivate/overwrite if already active
            playProperties.sleepAfterPlaylist = false;          // deactivate/overwrite if already active
            playProperties.playUntilTrackNumber = 0;
            #ifdef NEOPIXEL_ENABLE
                showLedOk = true;
            #endif
            break;

        case SLEEP_AFTER_END_OF_TRACK:  // Puts uC to sleep after end of current track
            if (playProperties.playMode == NO_PLAYLIST) {
                loggerNl(serialDebug, (char *) FPSTR(modificatorNotallowedWhenIdle), LOGLEVEL_NOTICE);
                #ifdef NEOPIXEL_ENABLE
                    showLedError = true;
                #endif
                return;
            }
            if (playProperties.sleepAfterCurrentTrack) {
                loggerNl(serialDebug, (char *) FPSTR(modificatorSleepAtEOTd), LOGLEVEL_NOTICE);
                #ifdef MQTT_ENABLE
                    publishMqtt((char *) FPSTR(topicSleepTimerState), "0", false);
                #endif
                #ifdef NEOPIXEL_ENABLE
                    ledBrightness = initialLedBrightness;
                #endif
            } else {
                loggerNl(serialDebug, (char *) FPSTR(modificatorSleepAtEOT), LOGLEVEL_NOTICE);
                #ifdef MQTT_ENABLE
                    publishMqtt((char *) FPSTR(topicSleepTimerState), "EOT", false);
                #endif
                #ifdef NEOPIXEL_ENABLE
                    ledBrightness = nightLedBrightness;
                    loggerNl(serialDebug, (char *) FPSTR(ledsDimmedToNightmode), LOGLEVEL_INFO);
                #endif
            }
            playProperties.sleepAfterCurrentTrack = !playProperties.sleepAfterCurrentTrack;
            playProperties.sleepAfterPlaylist = false;
            sleepTimerStartTimestamp = 0;
            playProperties.playUntilTrackNumber = 0;

            #ifdef MQTT_ENABLE
                publishMqtt((char *) FPSTR(topicLedBrightnessState), ledBrightness, false);
            #endif
            #ifdef NEOPIXEL_ENABLE
                showLedOk = true;
            #endif
            break;

        case SLEEP_AFTER_END_OF_PLAYLIST:   // Puts uC to sleep after end of whole playlist (can take a while :->)
            if (playProperties.playMode == NO_PLAYLIST) {
                loggerNl(serialDebug, (char *) FPSTR(modificatorNotallowedWhenIdle), LOGLEVEL_NOTICE);
                #ifdef NEOPIXEL_ENABLE
                    showLedError = true;
                #endif
                return;
            }
            if (playProperties.sleepAfterCurrentTrack) {
                #ifdef MQTT_ENABLE
                    publishMqtt((char *) FPSTR(topicSleepTimerState), "0", false);
                #endif
                #ifdef NEOPIXEL_ENABLE
                    ledBrightness = initialLedBrightness;
                #endif
                loggerNl(serialDebug, (char *) FPSTR(modificatorSleepAtEOPd), LOGLEVEL_NOTICE);
            } else {
                #ifdef NEOPIXEL_ENABLE
                    ledBrightness = nightLedBrightness;
                    loggerNl(serialDebug, (char *) FPSTR(ledsDimmedToNightmode), LOGLEVEL_INFO);
                #endif
                loggerNl(serialDebug, (char *) FPSTR(modificatorSleepAtEOP), LOGLEVEL_NOTICE);
                #ifdef MQTT_ENABLE
                    publishMqtt((char *) FPSTR(topicSleepTimerState), "EOP", false);
                #endif
            }

            playProperties.sleepAfterCurrentTrack = false;
            playProperties.sleepAfterPlaylist = !playProperties.sleepAfterPlaylist;
            sleepTimerStartTimestamp = 0;
            playProperties.playUntilTrackNumber = 0;
            #ifdef MQTT_ENABLE
                publishMqtt((char *) FPSTR(topicLedBrightnessState), ledBrightness, false);
            #endif
            #ifdef NEOPIXEL_ENABLE
                showLedOk = true;
            #endif
            break;

        case SLEEP_AFTER_5_TRACKS:
            if (playProperties.playMode == NO_PLAYLIST) {
                loggerNl(serialDebug, (char *) FPSTR(modificatorNotallowedWhenIdle), LOGLEVEL_NOTICE);
                #ifdef NEOPIXEL_ENABLE
                    showLedError = true;
                #endif
                return;
            }

            playProperties.sleepAfterCurrentTrack = false;
            playProperties.sleepAfterPlaylist = false;
            sleepTimerStartTimestamp = 0;

            if (playProperties.playUntilTrackNumber > 0) {
                playProperties.playUntilTrackNumber = 0;
                #ifdef MQTT_ENABLE
                    publishMqtt((char *) FPSTR(topicSleepTimerState), "0", false);
                #endif
                #ifdef NEOPIXEL_ENABLE
                    ledBrightness = initialLedBrightness;
                #endif
                loggerNl(serialDebug, (char *) FPSTR(modificatorSleepd), LOGLEVEL_NOTICE);
            } else {
                if (playProperties.currentTrackNumber + 5 > playProperties.numberOfTracks) {        // If currentTrack + 5 exceeds number of tracks in playlist, sleep after end of playlist
                    playProperties.sleepAfterPlaylist = true;
                    #ifdef MQTT_ENABLE
                        publishMqtt((char *) FPSTR(topicSleepTimerState), "EOP", false);
                    #endif
                } else {
                    playProperties.playUntilTrackNumber = playProperties.currentTrackNumber + 5;
                    #ifdef MQTT_ENABLE
                        publishMqtt((char *) FPSTR(topicSleepTimerState), "EO5T", false);
                    #endif
                }
                #ifdef NEOPIXEL_ENABLE
                    ledBrightness = nightLedBrightness;
                #endif
                loggerNl(serialDebug, (char *) FPSTR(sleepTimerEO5), LOGLEVEL_NOTICE);
            }

            #ifdef MQTT_ENABLE
                publishMqtt((char *) FPSTR(topicLedBrightnessState), ledBrightness, false);
            #endif
            #ifdef NEOPIXEL_ENABLE
                showLedOk = true;
            #endif
            break;

        case REPEAT_PLAYLIST:
            if (playProperties.playMode == NO_PLAYLIST) {
                loggerNl(serialDebug, (char *) FPSTR(modificatorNotallowedWhenIdle), LOGLEVEL_NOTICE);
                #ifdef NEOPIXEL_ENABLE
                    showLedError = true;
                #endif
            } else {
                if (playProperties.repeatPlaylist) {
                    loggerNl(serialDebug, (char *) FPSTR(modificatorPlaylistLoopDeactive), LOGLEVEL_NOTICE);
                } else {
                    loggerNl(serialDebug, (char *) FPSTR(modificatorPlaylistLoopActive), LOGLEVEL_NOTICE);
                }
                playProperties.repeatPlaylist = !playProperties.repeatPlaylist;
                char rBuf[2];
                snprintf(rBuf, 2, "%u", getRepeatMode());
                #ifdef MQTT_ENABLE
                    publishMqtt((char *) FPSTR(topicRepeatModeState), rBuf, false);
                #endif
                #ifdef NEOPIXEL_ENABLE
                    showLedOk = true;
                #endif
            }
            break;

        case REPEAT_TRACK:      // Introduces looping for track-mode
            if (playProperties.playMode == NO_PLAYLIST) {
                loggerNl(serialDebug, (char *) FPSTR(modificatorNotallowedWhenIdle), LOGLEVEL_NOTICE);
                #ifdef NEOPIXEL_ENABLE
                    showLedError = true;
                #endif
            } else {
                if (playProperties.repeatCurrentTrack) {
                    loggerNl(serialDebug, (char *) FPSTR(modificatorTrackDeactive), LOGLEVEL_NOTICE);
                } else {
                    loggerNl(serialDebug, (char *) FPSTR(modificatorTrackActive), LOGLEVEL_NOTICE);
                }
                playProperties.repeatCurrentTrack = !playProperties.repeatCurrentTrack;
                char rBuf[2];
                snprintf(rBuf, 2, "%u", getRepeatMode());
                #ifdef MQTT_ENABLE
                    publishMqtt((char *) FPSTR(topicRepeatModeState), rBuf, false);
                #endif
                #ifdef NEOPIXEL_ENABLE
                    showLedOk = true;
                #endif
            }
            break;

        case DIMM_LEDS_NIGHTMODE:
            #ifdef MQTT_ENABLE
                publishMqtt((char *) FPSTR(topicLedBrightnessState), ledBrightness, false);
            #endif
            loggerNl(serialDebug, (char *) FPSTR(ledsDimmedToNightmode), LOGLEVEL_INFO);
            #ifdef NEOPIXEL_ENABLE
                ledBrightness = nightLedBrightness;
                showLedOk = true;
            #endif
            break;

        case TOGGLE_WIFI_STATUS:
            if (writeWifiStatusToNVS(!getWifiEnableStatusFromNVS())) {
                #ifdef NEOPIXEL_ENABLE
                    showLedOk = true;
                #endif
            } else {
                 #ifdef NEOPIXEL_ENABLE
                    showLedError = true;
                #endif
            }

            break;
        #ifdef BLUETOOTH_ENABLE
        case TOGGLE_BLUETOOTH_MODE:
            if (readOperationModeFromNVS() == OPMODE_NORMAL) {
                #ifdef NEOPIXEL_ENABLE
                    showLedOk = true;
                #endif
                setOperationMode(OPMODE_BLUETOOTH);
            } else if (readOperationModeFromNVS() == OPMODE_BLUETOOTH) {
                #ifdef NEOPIXEL_ENABLE
                    showLedOk = true;
                #endif
                setOperationMode(OPMODE_NORMAL);
            } else {
                 #ifdef NEOPIXEL_ENABLE
                    showLedError = true;
                #endif
            }
            break;
        #endif
        default:
            snprintf(logBuf, serialLoglength, "%s %d !", (char *) FPSTR(modificatorDoesNotExist), mod);
            loggerNl(serialDebug, logBuf, LOGLEVEL_ERROR);
            #ifdef NEOPIXEL_ENABLE
                showLedError = true;
            #endif
    }
}


// Tries to lookup RFID-tag-string in NVS and extracts parameter from it if found
void rfidPreferenceLookupHandler (void) {
    BaseType_t rfidStatus;
    char *rfidTagId;
    char _file[255];
    uint32_t _lastPlayPos = 0;
    uint16_t _trackLastPlayed = 0;
    uint32_t _playMode = 1;

    rfidStatus = xQueueReceive(rfidCardQueue, &rfidTagId, 0);
    if (rfidStatus == pdPASS) {
        lastTimeActiveTimestamp = millis();
        free(currentRfidTagId);
        currentRfidTagId = strdup(rfidTagId);
        free(rfidTagId);
        snprintf(logBuf, serialLoglength, "%s: %s", (char *) FPSTR(rfidTagReceived), currentRfidTagId);
        sendWebsocketData(0, 10);       // Push new rfidTagId to all websocket-clients
        loggerNl(serialDebug, logBuf, LOGLEVEL_INFO);

        String s = prefsRfid.getString(currentRfidTagId, "-1");                 // Try to lookup rfidId in NVS
        if (!s.compareTo("-1")) {
            loggerNl(serialDebug, (char *) FPSTR(rfidTagUnknownInNvs), LOGLEVEL_ERROR);
            #ifdef NEOPIXEL_ENABLE
                showLedError = true;
            #endif
            return;
        }

        char *token;
        uint8_t i = 1;
        token = strtok((char *) s.c_str(), stringDelimiter);
        while (token != NULL) {                               // Try to extract data from string after lookup
            if (i == 1) {
                strncpy(_file, token, sizeof(_file) / sizeof(_file[0]));
            } else if (i == 2) {
                _lastPlayPos = strtoul(token, NULL, 10);
            } else if (i == 3) {
                _playMode = strtoul(token, NULL, 10);
            }else if (i == 4) {
                _trackLastPlayed = strtoul(token, NULL, 10);
            }
            i++;
            token = strtok(NULL, stringDelimiter);
        }

        if (i != 5) {
            loggerNl(serialDebug, (char *) FPSTR(errorOccuredNvs), LOGLEVEL_ERROR);
            #ifdef NEOPIXEL_ENABLE
                showLedError = true;
            #endif
        } else {
        // Only pass file to queue if strtok revealed 3 items
            if (_playMode >= 100) {
                doRfidCardModifications(_playMode);
            } else {
                #ifdef MQTT_ENABLE
                    publishMqtt((char *) FPSTR(topicRfidState), currentRfidTagId, false);
                #endif
<<<<<<< HEAD
                if (strcmp(currentRfidTagId, prevCardIdString) == 0) {
                    Serial.println(F("Same Card ..."));
                    if (playProperties.pausePlay)
                    {
                        trackControlToQueueSender(PAUSEPLAY);
                        Serial.println(F("...continue"));
                    }
                } else {
                    Serial.println(F("New Card ..."));
                    prevCardIdString = (char *) malloc(cardIdSize*3 +1);
                    strcpy ( prevCardIdString, currentRfidTagId );
                    trackQueueDispatcher(_file, _lastPlayPos, _playMode, _trackLastPlayed);
                }
=======

                #ifdef BLUETOOTH_ENABLE
                // if music rfid was read, go back to normal mode
                if(operationMode == OPMODE_BLUETOOTH) {
                    setOperationMode(OPMODE_NORMAL);
                }
                #endif

                trackQueueDispatcher(_file, _lastPlayPos, _playMode, _trackLastPlayed);
>>>>>>> 2bf2757d
            }
        }
    }
}


// Initialize soft access-point
void accessPointStart(const char *SSID, IPAddress ip, IPAddress netmask) {
    WiFi.mode(WIFI_AP);
    WiFi.softAPConfig(ip, ip, netmask);
    WiFi.softAP(SSID);
    delay(500);

    loggerNl(serialDebug, (char *) FPSTR(apReady), LOGLEVEL_NOTICE);
    snprintf(logBuf, serialLoglength, "IP-Adresse: %d.%d.%d.%d", apIP[0],apIP[1], apIP[2], apIP[3]);
    loggerNl(serialDebug, logBuf, LOGLEVEL_NOTICE);

    wServer.on("/", HTTP_GET, [](AsyncWebServerRequest *request){
            request->send_P(200, "text/html", accesspoint_HTML);
        });

    wServer.on("/init", HTTP_POST, [] (AsyncWebServerRequest *request) {
        if (request->hasParam("ssid", true) && request->hasParam("pwd", true) && request->hasParam("hostname", true)) {
            Serial.println(request->getParam("ssid", true)->value());
            Serial.println(request->getParam("pwd", true)->value());
            Serial.println(request->getParam("hostname", true)->value());
            prefsSettings.putString("SSID", request->getParam("ssid", true)->value());
            prefsSettings.putString("Password", request->getParam("pwd", true)->value());
            prefsSettings.putString("Hostname", request->getParam("hostname", true)->value());
        }
        request->send_P(200, "text/html", accesspoint_HTML);
    });

    wServer.on("/restart", HTTP_GET, [] (AsyncWebServerRequest *request) {
        #if (LANGUAGE == 1)
            request->send(200, "text/html", "ESP wird neu gestartet...");
        #else
            request->send(200, "text/html", "ESP is being restarted...");
        #endif
        Serial.flush();
        ESP.restart();
    });

    // allow cors for local debug
    DefaultHeaders::Instance().addHeader("Access-Control-Allow-Origin", "*");
    wServer.begin();
    loggerNl(serialDebug, (char *) FPSTR(httpReady), LOGLEVEL_NOTICE);
    accessPointStarted = true;
}

// Reads stored WiFi-status from NVS
bool getWifiEnableStatusFromNVS(void) {
    uint32_t wifiStatus = prefsSettings.getUInt("enableWifi", 99);

    // if not set so far, preseed with 1 (enable)
    if (wifiStatus == 99) {
        prefsSettings.putUInt("enableWifi", 1);
        wifiStatus = 1;
    }

    return wifiStatus;
}


// Writes to NVS whether WiFi should be activated
bool writeWifiStatusToNVS(bool wifiStatus) {
    if (!wifiStatus) {
        if (prefsSettings.putUInt("enableWifi", 0)) {  // disable
            loggerNl(serialDebug, (char *) FPSTR(wifiDisabledAfterRestart), LOGLEVEL_NOTICE);
            if (playProperties.playMode == WEBSTREAM) {
                trackControlToQueueSender(STOP);
            }
            delay(300);
            WiFi.mode(WIFI_OFF);
            wifiEnabled = false;
            return true;
        }

    } else {
        if (prefsSettings.putUInt("enableWifi", 1)) {  // enable
            loggerNl(serialDebug, (char *) FPSTR(wifiEnabledAfterRestart), LOGLEVEL_NOTICE);
            wifiNeedsRestart = true;
            wifiEnabled = true;
            return true;
        }
    }
    return true;
<<<<<<< HEAD
=======
}

uint8_t readOperationModeFromNVS(void) {
    return prefsSettings.getUChar("operationMode", OPMODE_NORMAL);
>>>>>>> 2bf2757d
}

bool setOperationMode(uint8_t newOperationMode) {
    uint8_t currentOperationMode = prefsSettings.getUChar("operationMode", OPMODE_NORMAL);
    if(currentOperationMode != newOperationMode) {
        if (prefsSettings.putUChar("operationMode", newOperationMode)) {
            ESP.restart();
        }
    }
    return true;
}


// Creates FTP-instance only when requested
#ifdef FTP_ENABLE
    void ftpManager(void) {
        if (ftpEnableLastStatus && !ftpEnableCurrentStatus) {
            snprintf(logBuf, serialLoglength, "%s: %u", (char *) FPSTR(freeHeapWithoutFtp), ESP.getFreeHeap());
            loggerNl(serialDebug, logBuf, LOGLEVEL_DEBUG);
            ftpEnableCurrentStatus = true;
            ftpSrv = new FtpServer();
            ftpSrv->begin(FSystem, ftpUser, ftpPassword);
            snprintf(logBuf, serialLoglength, "%s: %u", (char *) FPSTR(freeHeapWithFtp), ESP.getFreeHeap());
            loggerNl(serialDebug, logBuf, LOGLEVEL_DEBUG);
            #if (LANGUAGE == 1)
                Serial.println(F("FTP-Server gestartet"));
            #else
                Serial.println(F("FTP-server started"));
            #endif
        }
    }
#endif


// Creates FTP-instance only when requested
#ifdef FTP_ENABLE
    void ftpManager(void) {
        if (ftpEnableLastStatus && !ftpEnableCurrentStatus) {
            snprintf(logBuf, serialLoglength, "%s: %u", (char *) FPSTR(freeHeapWithoutFtp), ESP.getFreeHeap());
            loggerNl(serialDebug, logBuf, LOGLEVEL_DEBUG);
            ftpEnableCurrentStatus = true;
            ftpSrv = new FtpServer();
            ftpSrv->begin(FSystem, ftpUser, ftpPassword);
            snprintf(logBuf, serialLoglength, "%s: %u", (char *) FPSTR(freeHeapWithFtp), ESP.getFreeHeap());
            loggerNl(serialDebug, logBuf, LOGLEVEL_DEBUG);
            #if (LANGUAGE == 1)
                Serial.println(F("FTP-Server gestartet"));
            #else
                Serial.println(F("FTP-server started"));
            #endif
        }
    }
#endif


// Provides management for WiFi
wl_status_t wifiManager(void) {
    // If wifi whould not be activated, return instantly
    if (!wifiEnabled) {
        return WiFi.status();
    }

    if (!wifiCheckLastTimestamp || wifiNeedsRestart) {
        // Get credentials from NVS
        String strSSID = prefsSettings.getString("SSID", "-1");
        if (!strSSID.compareTo("-1")) {
            loggerNl(serialDebug, (char *) FPSTR(ssidNotFoundInNvs), LOGLEVEL_ERROR);
        }
        String strPassword = prefsSettings.getString("Password", "-1");
        if (!strPassword.compareTo("-1")) {
            loggerNl(serialDebug, (char *) FPSTR(wifiPwdNotFoundInNvs), LOGLEVEL_ERROR);
        }
        const char *_ssid = strSSID.c_str();
        const char *_pwd = strPassword.c_str();

        // Get (optional) hostname-configration from NVS
        String hostname = prefsSettings.getString("Hostname", "-1");
        if (hostname.compareTo("-1")) {
            //WiFi.config(INADDR_NONE, INADDR_NONE, INADDR_NONE);
            WiFi.setHostname(hostname.c_str());
            snprintf(logBuf, serialLoglength, "%s: %s", (char *) FPSTR(restoredHostnameFromNvs), hostname.c_str());
            loggerNl(serialDebug, logBuf, LOGLEVEL_INFO);
        } else {
            loggerNl(serialDebug, (char *) FPSTR(wifiHostnameNotSet), LOGLEVEL_INFO);
        }

        // Add configration of static IP (if requested)
        #ifdef STATIC_IP_ENABLE
            snprintf(logBuf, serialLoglength, "%s", (char *) FPSTR(tryStaticIpConfig));
            loggerNl(serialDebug, logBuf, LOGLEVEL_NOTICE);
            if (!WiFi.config(local_IP, gateway, subnet, primaryDNS)) {
                snprintf(logBuf, serialLoglength, "%s", (char *) FPSTR(staticIPConfigFailed));
                loggerNl(serialDebug, logBuf, LOGLEVEL_ERROR);
            }
        #endif

        // Try to join local WiFi. If not successful, an access-point is opened
        WiFi.begin(_ssid, _pwd);

        uint8_t tryCount=0;
        while (WiFi.status() != WL_CONNECTED && tryCount <= 4) {
            delay(500);
            Serial.print(F("."));
            tryCount++;
            wifiCheckLastTimestamp = millis();
            if (tryCount >= 4 && WiFi.status() == WL_CONNECT_FAILED) {
                WiFi.begin(_ssid, _pwd);        // ESP32-workaround (otherwise WiFi-connection sometimes fails)
            }
        }

        if (WiFi.status() == WL_CONNECTED) {
            myIP = WiFi.localIP();
            #if (LANGUAGE == 1)
                snprintf(logBuf, serialLoglength, "Aktuelle IP: %d.%d.%d.%d", myIP[0], myIP[1], myIP[2], myIP[3]);
            #else
                snprintf(logBuf, serialLoglength, "Current IP: %d.%d.%d.%d", myIP[0], myIP[1], myIP[2], myIP[3]);
            #endif
            loggerNl(serialDebug, logBuf, LOGLEVEL_NOTICE);
        } else { // Starts AP if WiFi-connect wasn't successful
            accessPointStart((char *) FPSTR(accessPointNetworkSSID), apIP, apNetmask);
        }

        #ifdef MDNS_ENABLE
        // zero conf, make device available as <hostname>.local
        if (MDNS.begin(hostname.c_str())) {
            MDNS.addService("http", "tcp", 80);
        }
        #endif

        wifiNeedsRestart = false;
    }

    return WiFi.status();
}

const char mqttTab[] PROGMEM = "<a class=\"nav-item nav-link\" id=\"nav-mqtt-tab\" data-toggle=\"tab\" href=\"#nav-mqtt\" role=\"tab\" aria-controls=\"nav-mqtt\" aria-selected=\"false\"><i class=\"fas fa-network-wired\"></i> MQTT</a>";
const char ftpTab[] PROGMEM = "<a class=\"nav-item nav-link\" id=\"nav-ftp-tab\" data-toggle=\"tab\" href=\"#nav-ftp\" role=\"tab\" aria-controls=\"nav-ftp\" aria-selected=\"false\"><i class=\"fas fa-folder\"></i> FTP</a>";

// Used for substitution of some variables/templates of html-files. Is called by webserver's template-engine
String templateProcessor(const String& templ) {
    if (templ == "FTP_USER") {
        return prefsSettings.getString("ftpuser", "-1");
    } else if (templ == "FTP_PWD") {
        return prefsSettings.getString("ftppassword", "-1");
    } else if (templ == "FTP_USER_LENGTH") {
        return String(ftpUserLength-1);
    } else if (templ == "FTP_PWD_LENGTH") {
        return String(ftpPasswordLength-1);
    } else if (templ == "SHOW_FTP_TAB") {         // Only show FTP-tab if FTP-support was compiled
        #ifdef FTP_ENABLE
            return (String) FPSTR(ftpTab);
        #else
            return String();
        #endif
    } else if (templ == "INIT_LED_BRIGHTNESS") {
        return String(prefsSettings.getUChar("iLedBrightness", 0));
    } else if (templ == "NIGHT_LED_BRIGHTNESS") {
        return String(prefsSettings.getUChar("nLedBrightness", 0));
    } else if (templ == "MAX_INACTIVITY") {
        return String(prefsSettings.getUInt("mInactiviyT", 0));
    } else if (templ == "INIT_VOLUME") {
        return String(prefsSettings.getUInt("initVolume", 0));
    } else if (templ == "MAX_VOLUME_SPEAKER") {
        return String(prefsSettings.getUInt("maxVolumeSp", 0));
    } else if (templ == "MAX_VOLUME_HEADPHONE") {
        return String(prefsSettings.getUInt("maxVolumeHp", 0));
    } else if (templ == "WARNING_LOW_VOLTAGE") {
        return String(prefsSettings.getFloat("wLowVoltage", warningLowVoltage));
    } else if (templ == "VOLTAGE_INDICATOR_LOW") {
        return String(prefsSettings.getFloat("vIndicatorLow", voltageIndicatorLow));
    } else if (templ == "VOLTAGE_INDICATOR_HIGH") {
        return String(prefsSettings.getFloat("vIndicatorHigh", voltageIndicatorHigh));
    } else if (templ == "VOLTAGE_CHECK_INTERVAL") {
        return String(prefsSettings.getUInt("vCheckIntv", voltageCheckInterval));
    } else if (templ == "MQTT_SERVER") {
        return prefsSettings.getString("mqttServer", "-1");
    } else if (templ == "SHOW_MQTT_TAB") {        // Only show MQTT-tab if MQTT-support was compiled
        #ifdef MQTT_ENABLE
            return (String) FPSTR(mqttTab);
        #else
            return String();
        #endif
    } else if (templ == "MQTT_ENABLE") {
        if (enableMqtt) {
            return String("checked=\"checked\"");
        } else {
            return String();
        }
    } else if (templ == "MQTT_USER") {
        return prefsSettings.getString("mqttUser", "-1");
    } else if (templ == "MQTT_PWD") {
        return prefsSettings.getString("mqttPassword", "-1");
    } else if (templ == "MQTT_USER_LENGTH") {
        return String(mqttUserLength-1);
    } else if (templ == "MQTT_PWD_LENGTH") {
        return String(mqttPasswordLength-1);
    } else if (templ == "MQTT_SERVER_LENGTH") {
        return String(mqttServerLength-1);
    } else if (templ == "IPv4") {
        myIP = WiFi.localIP();
        snprintf(logBuf, serialLoglength, "%d.%d.%d.%d", myIP[0], myIP[1], myIP[2], myIP[3]);
        return String(logBuf);
    } else if (templ == "RFID_TAG_ID") {
        return String(currentRfidTagId);
    } else if (templ == "HOSTNAME") {
        return prefsSettings.getString("Hostname", "-1");
    }

    return String();
}


// Takes inputs from webgui, parses JSON and saves values in NVS
// If operation was successful (NVS-write is verified) true is returned
bool processJsonRequest(char *_serialJson) {
    StaticJsonDocument<1000> doc;
    DeserializationError error = deserializeJson(doc, _serialJson);
    JsonObject object = doc.as<JsonObject>();

    if (error) {
        #if (LANGUAGE == 1)
            Serial.print(F("deserializeJson() fehlgeschlagen: "));
        #else
            Serial.print(F("deserializeJson() failed: "));
        #endif
        Serial.println(error.c_str());
        return false;
    }

    if (doc.containsKey("general")) {
        uint8_t iVol = doc["general"]["iVol"].as<uint8_t>();
        uint8_t mVolSpeaker = doc["general"]["mVolSpeaker"].as<uint8_t>();
        uint8_t mVolHeadphone = doc["general"]["mVolHeadphone"].as<uint8_t>();
        uint8_t iBright = doc["general"]["iBright"].as<uint8_t>();
        uint8_t nBright = doc["general"]["nBright"].as<uint8_t>();
        uint8_t iTime = doc["general"]["iTime"].as<uint8_t>();
        float vWarning = doc["general"]["vWarning"].as<float>();
        float vIndLow = doc["general"]["vIndLow"].as<float>();
        float vIndHi = doc["general"]["vIndHi"].as<float>();
        uint8_t vInt = doc["general"]["vInt"].as<uint8_t>();

        prefsSettings.putUInt("initVolume", iVol);
        prefsSettings.putUInt("maxVolumeSp", mVolSpeaker);
        prefsSettings.putUInt("maxVolumeHp", mVolHeadphone);
        prefsSettings.putUChar("iLedBrightness", iBright);
        prefsSettings.putUChar("nLedBrightness", nBright);
        prefsSettings.putUInt("mInactiviyT", iTime);
        prefsSettings.putFloat("wLowVoltage", vWarning);
        prefsSettings.putFloat("vIndicatorLow", vIndLow);
        prefsSettings.putFloat("vIndicatorHigh", vIndHi);
        prefsSettings.putUInt("vCheckIntv", vInt);

        // Check if settings were written successfully
        if (prefsSettings.getUInt("initVolume", 0) != iVol ||
            prefsSettings.getUInt("maxVolumeSp", 0) != mVolSpeaker ||
            prefsSettings.getUInt("maxVolumeHp", 0) != mVolHeadphone ||
            prefsSettings.getUChar("iLedBrightness", 0) != iBright ||
            prefsSettings.getUChar("nLedBrightness", 0) != nBright ||
            prefsSettings.getUInt("mInactiviyT", 0) != iTime ||
            prefsSettings.getFloat("wLowVoltage", 999.99) != vWarning ||
            prefsSettings.getFloat("vIndicatorLow", 999.99) != vIndLow ||
            prefsSettings.getFloat("vIndicatorHigh", 999.99) != vIndHi ||
            prefsSettings.getUInt("vCheckIntv", 17777) != vInt) {
            return false;
        }

    } else if (doc.containsKey("ftp")) {
        const char *_ftpUser = doc["ftp"]["ftpUser"];
        const char *_ftpPwd = doc["ftp"]["ftpPwd"];

        prefsSettings.putString("ftpuser", (String) _ftpUser);
        prefsSettings.putString("ftppassword", (String) _ftpPwd);

        if (!(String(_ftpUser).equals(prefsSettings.getString("ftpuser", "-1")) ||
           String(_ftpPwd).equals(prefsSettings.getString("ftppassword", "-1")))) {
            return false;
        }

    } else if (doc.containsKey("mqtt")) {
        uint8_t _mqttEnable = doc["mqtt"]["mqttEnable"].as<uint8_t>();
        const char *_mqttServer = object["mqtt"]["mqttServer"];
        prefsSettings.putUChar("enableMQTT", _mqttEnable);
        prefsSettings.putString("mqttServer", (String) _mqttServer);
        const char *_mqttUser = doc["mqtt"]["mqttUser"];
        const char *_mqttPwd = doc["mqtt"]["mqttPwd"];

        prefsSettings.putUChar("enableMQTT", _mqttEnable);
        prefsSettings.putUChar("enableMQTT", _mqttEnable);
        prefsSettings.putString("mqttServer", (String) _mqttServer);
        prefsSettings.putString("mqttServer", (String) _mqttServer);
        prefsSettings.putString("mqttUser", (String) _mqttUser);
        prefsSettings.putString("mqttPassword", (String) _mqttPwd);

        if ((prefsSettings.getUChar("enableMQTT", 99) != _mqttEnable) ||
            (!String(_mqttServer).equals(prefsSettings.getString("mqttServer", "-1")))) {
            return false;
        }

    } else if (doc.containsKey("rfidMod")) {
        const char *_rfidIdModId = object["rfidMod"]["rfidIdMod"];
        uint8_t _modId = object["rfidMod"]["modId"];
        char rfidString[12];
        snprintf(rfidString, sizeof(rfidString) / sizeof(rfidString[0]), "%s0%s0%s%u%s0", stringDelimiter, stringDelimiter, stringDelimiter, _modId, stringDelimiter);
        prefsRfid.putString(_rfidIdModId, rfidString);

        String s = prefsRfid.getString(_rfidIdModId, "-1");
        if (s.compareTo(rfidString)) {
            return false;
        }
        dumpNvsToSd("rfidTags", (char *) FPSTR(backupFile));        // Store backup-file every time when a new rfid-tag is programmed

    } else if (doc.containsKey("rfidAssign")) {
        const char *_rfidIdAssinId = object["rfidAssign"]["rfidIdMusic"];
        char _fileOrUrlAscii[MAX_FILEPATH_LENTGH];
        convertUtf8ToAscii(object["rfidAssign"]["fileOrUrl"], _fileOrUrlAscii);
        uint8_t _playMode = object["rfidAssign"]["playMode"];
        char rfidString[275];
        snprintf(rfidString, sizeof(rfidString) / sizeof(rfidString[0]), "%s%s%s0%s%u%s0", stringDelimiter, _fileOrUrlAscii, stringDelimiter, stringDelimiter, _playMode, stringDelimiter);
        prefsRfid.putString(_rfidIdAssinId, rfidString);
        Serial.println(_rfidIdAssinId);
        Serial.println(rfidString);

        String s = prefsRfid.getString(_rfidIdAssinId, "-1");
        if (s.compareTo(rfidString)) {
            return false;
        }
        dumpNvsToSd("rfidTags", (char *) FPSTR(backupFile));                     // Store backup-file every time when a new rfid-tag is programmed

    } else if (doc.containsKey("wifiConfig")) {
        const char *_ssid = object["wifiConfig"]["ssid"];
        const char *_pwd = object["wifiConfig"]["pwd"];
        const char *_hostname = object["wifiConfig"]["hostname"];

        prefsSettings.putString("SSID", _ssid);
        prefsSettings.putString("Password", _pwd);
        prefsSettings.putString("Hostname", (String) _hostname);

        String sSsid = prefsSettings.getString("SSID", "-1");
        String sPwd = prefsSettings.getString("Password", "-1");
        String sHostname = prefsSettings.getString("Hostname", "-1");

        if (sSsid.compareTo(_ssid) || sPwd.compareTo(_pwd)) {
            return false;
        }
    } else if (doc.containsKey("ping")) {
        sendWebsocketData(0, 20);
        return false;
    }

    return true;
}

char *jBuf = (char *) calloc(255, sizeof(char));        // In heap to save static memory
// Sends JSON-answers via websocket
void sendWebsocketData(uint32_t client, uint8_t code) {
    const size_t CAPACITY = JSON_OBJECT_SIZE(1) + 20;
    StaticJsonDocument<CAPACITY> doc;
    JsonObject object = doc.to<JsonObject>();

    if (code == 1) {
        object["status"] = "ok";
    } else if (code == 2) {
        object["status"] = "error";
    } else if (code == 10) {
        object["rfidId"] = currentRfidTagId;
    } else if (code == 20) {
        object["pong"] = "pong";
    }

    serializeJson(doc, jBuf, 255);

    if (client == 0) {
        ws.printfAll(jBuf);
    } else {
        ws.printf(client, jBuf);
    }
}


// Processes websocket-requests
void onWebsocketEvent(AsyncWebSocket *server, AsyncWebSocketClient *client, AwsEventType type, void *arg, uint8_t *data, size_t len){
    if (type == WS_EVT_CONNECT){
        //client connected
        Serial.printf("ws[%s][%u] connect\n", server->url(), client->id());
        //client->printf("Hello Client %u :)", client->id());
        client->ping();
    } else if (type == WS_EVT_DISCONNECT) {
        //client disconnected
        Serial.printf("ws[%s][%u] disconnect: %u\n", server->url(), uint8_t(client->id()));
    } else if (type == WS_EVT_ERROR) {
        //error was received from the other end
        Serial.printf("ws[%s][%u] error(%u): %s\n", server->url(), client->id(), *((uint16_t*)arg), (char*)data);
    } else if (type == WS_EVT_PONG) {
        //pong message was received (in response to a ping request maybe)
        Serial.printf("ws[%s][%u] pong[%u]: %s\n", server->url(), client->id(), len, (len)?(char*)data:"");
    } else if (type == WS_EVT_DATA) {
        //data packet
        AwsFrameInfo * info = (AwsFrameInfo*)arg;
        if (info->final && info->index == 0 && info->len == len) {
        //the whole message is in a single frame and we got all of it's data
            Serial.printf("ws[%s][%u] %s-message[%llu]: ", server->url(), client->id(), (info->opcode == WS_TEXT)?"text":"binary", info->len);

            if (processJsonRequest((char*)data)) {
                sendWebsocketData(client->id(), 1);
            }

            if (info->opcode == WS_TEXT) {
                data[len] = 0;
                Serial.printf("%s\n", (char*)data);
            } else {
                for (size_t i=0; i < info->len; i++){
                    Serial.printf("%02x ", data[i]);
                }
                Serial.printf("\n");
            }
        }
    }
}

// Set maxVolume depending on headphone-adjustment is enabled and headphone is/is not connected
void setupVolume(void) {

    #ifndef HEADPHONE_ADJUST_ENABLE
        maxVolume = maxVolumeSpeaker;
        return;
    #else
        if (digitalRead(HP_DETECT)) {
            maxVolume = maxVolumeSpeaker;               // 1 if headphone is not connected
        } else {
            maxVolume = maxVolumeHeadphone;             // 0 if headphone is connected (put to GND)
        }
        snprintf(logBuf, serialLoglength, "%s: %u", (char *) FPSTR(maxVolumeSet), maxVolume);
        loggerNl(serialDebug, logBuf, LOGLEVEL_INFO);
        return;
    #endif
}


#ifdef HEADPHONE_ADJUST_ENABLE
    void headphoneVolumeManager(void) {
        bool currentHeadPhoneDetectionState = digitalRead(HP_DETECT);

        if (headphoneLastDetectionState != currentHeadPhoneDetectionState && (millis() - headphoneLastDetectionTimestamp >= headphoneLastDetectionDebounce)) {
            if (currentHeadPhoneDetectionState) {
                maxVolume = maxVolumeSpeaker;
            } else {
                maxVolume = maxVolumeHeadphone;
                if (currentVolume > maxVolume) {
                    volumeToQueueSender(maxVolume);         // Lower volume for headphone if headphone's maxvolume is exceeded by volume set in speaker-mode
                }
            }
            headphoneLastDetectionState = currentHeadPhoneDetectionState;
            headphoneLastDetectionTimestamp = millis();
            snprintf(logBuf, serialLoglength, "%s: %u", (char *) FPSTR(maxVolumeSet), maxVolume);
            loggerNl(serialDebug, logBuf, LOGLEVEL_INFO);
        }
    }
#endif


bool isNumber(const char *str) {
  byte i = 0;

  while (*(str + i) != '\0') {
    if (!isdigit(*(str + i++))) {
      return false;
    }
  }

  if (i>0) {
      return true;
  } else {
      return false;
  }

}

void webserverStart(void) {
    if (wifiManager() == WL_CONNECTED && !webserverStarted) {
    // attach AsyncWebSocket for Mgmt-Interface
    ws.onEvent(onWebsocketEvent);
    wServer.addHandler(&ws);

    // attach AsyncEventSource
    wServer.addHandler(&events);

    // Default
    wServer.on("/", HTTP_GET, [](AsyncWebServerRequest *request) {
        request->send_P(200, "text/html", management_HTML, templateProcessor);
    });

    // NVS-backup-upload
    wServer.on("/upload", HTTP_POST, [](AsyncWebServerRequest *request){
            request->send_P(200, "text/html", backupRecoveryWebsite);
    }, handleUpload);

    // ESP-restart
    wServer.on("/restart", HTTP_GET, [] (AsyncWebServerRequest *request) {
        request->send_P(200, "text/html", restartWebsite);
        Serial.flush();
        ESP.restart();
    });

    // Fileexplorer (realtime)
    wServer.on("/explorer", HTTP_GET, explorerHandleListRequest);

    wServer.on("/explorer", HTTP_POST, [](AsyncWebServerRequest *request) {
        request->send(200);
    }, explorerHandleFileUpload);

    wServer.on("/explorer", HTTP_DELETE, explorerHandleDeleteRequest);

    wServer.on("/explorer", HTTP_PUT, explorerHandleCreateRequest);

    wServer.on("/explorer", HTTP_PATCH, explorerHandleRenameRequest);

    wServer.on("/exploreraudio", HTTP_POST, explorerHandleAudioRequest);

    wServer.onNotFound(notFound);

    // allow cors for local debug
    DefaultHeaders::Instance().addHeader("Access-Control-Allow-Origin", "*");
    wServer.begin();
    webserverStarted = true;
    }
}

<<<<<<< HEAD
//get Webradio Stations
    bool getWebRadioStations(char *_namespace) {
        #ifdef NEOPIXEL_ENABLE
            pauseNeopixel = true;   // Workaround to prevent exceptions due to Neopixel-signalisation while NVS-write
        #endif
        esp_partition_iterator_t pi;                // Iterator for find
        const esp_partition_t* nvs;                 // Pointer to partition struct
        esp_err_t result = ESP_OK;
        const char* partname = "nvs";
        uint8_t pagenr = 0;                         // Page number in NVS
        uint8_t i;                                  // Index in Entry 0..125
        uint8_t bm;                                 // Bitmap for an entry
        uint32_t offset = 0;                        // Offset in nvs partition
        uint8_t namespace_ID;                       // Namespace ID found
        char* station = (char *) malloc(sizeof(char) * 255);

         pi = esp_partition_find ( ESP_PARTITION_TYPE_DATA,          // Get partition iterator for
                                    ESP_PARTITION_SUBTYPE_ANY,      // this partition
                                    partname ) ;

         if (pi) {
            nvs = esp_partition_get(pi);                            // Get partition struct
            esp_partition_iterator_release(pi);                     // Release the iterator
            dbgprint ( "Partition %s found, %d bytes",
                    partname,
                    nvs->size ) ;
        } else {
            Serial.printf("Partition %s not found!", partname) ;
            return NULL;
        }

        namespace_ID = FindNsID (nvs, _namespace) ;             // Find ID of our namespace in NVS

        while (offset < nvs->size) {
            result = esp_partition_read (nvs, offset,                // Read 1 page in nvs partition
                                        &buf,
                                        sizeof(nvs_page));
            if (result != ESP_OK) {
                Serial.println(F("Error reading NVS!"));
                return false;
            }

            i = 0;

            while (i < 126) {
                bm = (buf.Bitmap[i/4] >> ((i % 4) * 2 )) & 0x03;  // Get bitmap for this entry
                if (bm == 2) {
                    if ((namespace_ID == 0xFF) ||                      // Show all if ID = 0xFF
                        (buf.Entry[i].Ns == namespace_ID)) {           // otherwise just my namespace
                        if (isNumber(buf.Entry[i].Key)) {
                            String s = prefsRfid.getString((const char *)buf.Entry[i].Key);
                            Serial.printf("%s%s\n", buf.Entry[i].Key, s.c_str());
                            webradiostations.push_back(s.c_str());
                        }
                    }
                    i += buf.Entry[i].Span;                              // Next entry
                } else {
                    i++;
                }
            }
            offset += sizeof(nvs_page);                              // Prepare to read next page in nvs
            
            pagenr++;
            
        }

        for (int i = 0; i < webradiostations.size(); i++) {
            Serial.printf("%s\n", webradiostations[i].c_str());
        }

        #ifdef NEOPIXEL_ENABLE
            pauseNeopixel = false;
        #endif

        return true;
    }


=======
>>>>>>> 2bf2757d
// Dumps all RFID-entries from NVS into a file on SD-card
    bool dumpNvsToSd(char *_namespace, char *_destFile) {
        #ifdef NEOPIXEL_ENABLE
            pauseNeopixel = true;   // Workaround to prevent exceptions due to Neopixel-signalisation while NVS-write
        #endif
        esp_partition_iterator_t pi;                // Iterator for find
        const esp_partition_t* nvs;                 // Pointer to partition struct
        esp_err_t result = ESP_OK;
        const char* partname = "nvs";
        uint8_t pagenr = 0;                         // Page number in NVS
        uint8_t i;                                  // Index in Entry 0..125
        uint8_t bm;                                 // Bitmap for an entry
        uint32_t offset = 0;                        // Offset in nvs partition
        uint8_t namespace_ID;                       // Namespace ID found

        pi = esp_partition_find ( ESP_PARTITION_TYPE_DATA,          // Get partition iterator for
                                    ESP_PARTITION_SUBTYPE_ANY,      // this partition
                                    partname ) ;
        if (pi) {
            nvs = esp_partition_get(pi);                            // Get partition struct
            esp_partition_iterator_release(pi);                     // Release the iterator
            dbgprint ( "Partition %s found, %d bytes",
                    partname,
                    nvs->size ) ;
        } else {
            snprintf(logBuf, serialLoglength, "Partition %s not found!", partname);
            loggerNl(serialDebug, logBuf, LOGLEVEL_ERROR);
            return NULL;
        }
        namespace_ID = FindNsID (nvs, _namespace) ;             // Find ID of our namespace in NVS
        File backupFile = FSystem.open(_destFile, FILE_WRITE);
        if (!backupFile) {
            return false;
        }
        while (offset < nvs->size) {
            result = esp_partition_read (nvs, offset,                // Read 1 page in nvs partition
                                        &buf,
                                        sizeof(nvs_page));
            if (result != ESP_OK) {
                snprintf(logBuf, serialLoglength, "Error reading NVS!");
                loggerNl(serialDebug, logBuf, LOGLEVEL_ERROR);
                return false;
            }

            i = 0;

            while (i < 126) {
                bm = (buf.Bitmap[i/4] >> ((i % 4) * 2 )) & 0x03;  // Get bitmap for this entry
                if (bm == 2) {
                    if ((namespace_ID == 0xFF) ||                      // Show all if ID = 0xFF
                        (buf.Entry[i].Ns == namespace_ID)) {           // otherwise just my namespace
                        if (isNumber(buf.Entry[i].Key)) {
                            String s = prefsRfid.getString((const char *)buf.Entry[i].Key);
                            backupFile.printf("%s%s%s%s\n", stringOuterDelimiter, buf.Entry[i].Key, stringOuterDelimiter, s.c_str());
                        }
                    }
                    i += buf.Entry[i].Span;                              // Next entry
                } else {
                    i++;
                }
            }
            offset += sizeof(nvs_page);                              // Prepare to read next page in nvs
            pagenr++;
        }

        backupFile.close();
        #ifdef NEOPIXEL_ENABLE
            pauseNeopixel = false;
        #endif

        return true;
    }

<<<<<<< HEAD
// Conversion routine 
void convertAsciiToUtf8(String asciiString, char *utf8String) {

    int k=0;
    
    for (int i=0; i<asciiString.length() && k<MAX_FILEPATH_LENTGH-2; i++)
    {
        
=======
// Conversion routine
void convertAsciiToUtf8(String asciiString, char *utf8String) {

    int k=0;

    for (int i=0; i<asciiString.length() && k<MAX_FILEPATH_LENTGH-2; i++)
    {

>>>>>>> 2bf2757d
        switch (asciiString[i]) {
            case 0x8e: utf8String[k++]=0xc3; utf8String[k++]=0x84;  break; // Ä
            case 0x84: utf8String[k++]=0xc3; utf8String[k++]=0xa4;  break; // ä
            case 0x9a: utf8String[k++]=0xc3; utf8String[k++]=0x9c;  break; // Ü
            case 0x81: utf8String[k++]=0xc3; utf8String[k++]=0xbc;  break; // ü
            case 0x99: utf8String[k++]=0xc3; utf8String[k++]=0x96;  break; // Ö
            case 0x94: utf8String[k++]=0xc3; utf8String[k++]=0xb6;  break; // ö
            case 0xe1: utf8String[k++]=0xc3; utf8String[k++]=0x9f;  break; // ß
<<<<<<< HEAD
            default: utf8String[k++]=asciiString[i];   
=======
            default: utf8String[k++]=asciiString[i];
>>>>>>> 2bf2757d
        }
    }

    utf8String[k]=0;

}

void convertUtf8ToAscii(String utf8String, char *asciiString) {

  int k=0;
  bool f_C3_seen = false;
<<<<<<< HEAD
  
=======

>>>>>>> 2bf2757d
  for (int i=0; i<utf8String.length() && k<MAX_FILEPATH_LENTGH-1; i++)
  {

    if(utf8String[i] == 195){                                   // C3
      f_C3_seen = true;
      continue;
    } else {
      if (f_C3_seen == true) {
        f_C3_seen = false;
        switch (utf8String[i]) {
          case 0x84: asciiString[k++]=0x8e;  break; // Ä
          case 0xa4: asciiString[k++]=0x84;  break; // ä
          case 0x9c: asciiString[k++]=0x9a;  break; // Ü
          case 0xbc: asciiString[k++]=0x81;  break; // ü
          case 0x96: asciiString[k++]=0x99;  break; // Ö
          case 0xb6: asciiString[k++]=0x94;  break; // ö
          case 0x9f: asciiString[k++]=0xe1;  break; // ß
<<<<<<< HEAD
          default: asciiString[k++]=0xdb;  // Unknow... 
=======
          default: asciiString[k++]=0xdb;  // Unknow...
>>>>>>> 2bf2757d
        }
      } else {
        asciiString[k++]=utf8String[i];
      }

    }
  }

  asciiString[k]=0;

}

// Handles file upload request from the explorer
// requires a GET parameter path, as directory path to the file
void explorerHandleFileUpload(AsyncWebServerRequest *request, String filename, size_t index, uint8_t *data, size_t len, bool final) {

    lastTimeActiveTimestamp = millis();

    // New File
    if (!index) {
        String utf8FilePath;
        static char filePath[MAX_FILEPATH_LENTGH];
        if (request->hasParam("path")) {
            AsyncWebParameter *param = request->getParam("path");
            utf8FilePath = param->value() + "/" + filename;

        } else {
            utf8FilePath = "/" + filename;
        }

        convertUtf8ToAscii(utf8FilePath, filePath);

        snprintf(logBuf, serialLoglength, "%s: %s", (char *) FPSTR(writingFile), utf8FilePath.c_str());
        loggerNl(serialDebug, logBuf, LOGLEVEL_INFO);

        // Create Ringbuffer for upload
        if(explorerFileUploadRingBuffer == NULL) {
            explorerFileUploadRingBuffer = xRingbufferCreate(4096, RINGBUF_TYPE_BYTEBUF);
        }

        // Create Queue for receiving a signal from the store task as synchronisation
        if(explorerFileUploadStatusQueue == NULL) {
            explorerFileUploadStatusQueue = xQueueCreate(1, sizeof(uint8_t));
        }

        // Create Task for handling the storage of the data
        xTaskCreate(
            explorerHandleFileStorageTask, /* Function to implement the task */
            "fileStorageTask", /* Name of the task */
            4000,  /* Stack size in words */
            filePath,  /* Task input parameter */
            2 | portPRIVILEGE_BIT,  /* Priority of the task */
            &fileStorageTaskHandle  /* Task handle. */
        );

    }

    if (len) {
        // stream the incoming chunk to the ringbuffer
        xRingbufferSend(explorerFileUploadRingBuffer, data, len, portTICK_PERIOD_MS * 1000);
    }

    if (final) {
        // notify storage task that last data was stored on the ring buffer
        xTaskNotify(fileStorageTaskHandle, 1u, eNoAction);
        // watit until the storage task is sending the signal to finish
        uint8_t signal;
        xQueueReceive(explorerFileUploadStatusQueue, &signal, portMAX_DELAY);

        // delete task
        vTaskDelete(fileStorageTaskHandle);
    }
}

void explorerHandleFileStorageTask(void *parameter) {

    File uploadFile;
    size_t item_size;
    uint8_t *item;
    uint8_t value = 0;

    BaseType_t uploadFileNotification;
    uint32_t uploadFileNotificationValue;

    uploadFile = FSystem.open((char *)parameter, "w");

    for(;;) {
        esp_task_wdt_reset();

        item = (uint8_t *)xRingbufferReceive(explorerFileUploadRingBuffer, &item_size, portTICK_PERIOD_MS * 100);
        if (item != NULL) {
            uploadFile.write(item, item_size);
            vRingbufferReturnItem(explorerFileUploadRingBuffer, (void *)item);
        } else {
            // No data in the buffer, check if all data arrived for the file
            uploadFileNotification = xTaskNotifyWait(0,0,&uploadFileNotificationValue,0);
            if(uploadFileNotification == pdPASS) {
                uploadFile.close();
                // done exit loop to terminate
                break;
            }
            vTaskDelay(portTICK_PERIOD_MS * 100);
        }
    }
    // send signal to upload function to terminate
    xQueueSend(explorerFileUploadStatusQueue, &value, 0);
    vTaskDelete(NULL);
}

// Sends a list of the content of a directory as JSON file
// requires a GET parameter path for the directory
void explorerHandleListRequest(AsyncWebServerRequest *request) {
    DynamicJsonDocument jsonBuffer(16384);
    //StaticJsonDocument<4096> jsonBuffer;
    String serializedJsonString;
    AsyncWebParameter *param;
    char filePath[MAX_FILEPATH_LENTGH];
    JsonArray obj = jsonBuffer.createNestedArray();
    File root;
    if(request->hasParam("path")){
        param = request->getParam("path");
        convertUtf8ToAscii(param->value(), filePath);
        root = FSystem.open(filePath);
    } else {
        root = FSystem.open("/");
    }

    if (!root) {
        snprintf(logBuf, serialLoglength, (char *) FPSTR(failedToOpenDirectory));
        loggerNl(serialDebug, logBuf, LOGLEVEL_DEBUG);
        return;
    }

    if (!root.isDirectory()) {
        snprintf(logBuf, serialLoglength, (char *) FPSTR(notADirectory));
        loggerNl(serialDebug, logBuf, LOGLEVEL_DEBUG);
        return;
    }

    File file = root.openNextFile();

    while(file) {
        JsonObject entry = obj.createNestedObject();
        convertAsciiToUtf8(file.name(), filePath);
        std::string path = filePath;
        std::string fileName = path.substr(path.find_last_of("/") + 1);

        entry["name"] = fileName;
        entry["dir"].set(file.isDirectory());

        file = root.openNextFile();

        esp_task_wdt_reset();

    }

    serializeJson(obj, serializedJsonString);
    request->send(200, "application/json; charset=utf-8", serializedJsonString);
}

bool explorerDeleteDirectory(File dir) {

    File file = dir.openNextFile();
    while(file) {

        if(file.isDirectory()) {
            explorerDeleteDirectory(file);
        } else {
            FSystem.remove(file.name());
        }

        file = dir.openNextFile();

        esp_task_wdt_reset();
    }

    return FSystem.rmdir(dir.name());

}

// Handles delete request of a file or directory
// requires a GET parameter path to the file or directory
void explorerHandleDeleteRequest(AsyncWebServerRequest *request) {
    File file;
    AsyncWebParameter *param;
    char filePath[MAX_FILEPATH_LENTGH];
    if(request->hasParam("path")){
        param = request->getParam("path");
        convertUtf8ToAscii(param->value(), filePath);
        if(FSystem.exists(filePath)) {
            file = FSystem.open(filePath);
            if(file.isDirectory()) {
                if(explorerDeleteDirectory(file)) {
                    snprintf(logBuf, serialLoglength, "DELETE:  %s deleted", param->value().c_str());
                    loggerNl(serialDebug, logBuf, LOGLEVEL_INFO);
                } else {
                    snprintf(logBuf, serialLoglength, "DELETE:  Cannot delete %s", param->value().c_str());
                    loggerNl(serialDebug, logBuf, LOGLEVEL_ERROR);
                }
            } else {
                if(FSystem.remove(filePath)) {
                    snprintf(logBuf, serialLoglength, "DELETE:  %s deleted", param->value().c_str());
                    loggerNl(serialDebug, logBuf, LOGLEVEL_INFO);
                } else {
                    snprintf(logBuf, serialLoglength, "DELETE:  Cannot delete %s", param->value().c_str());
                    loggerNl(serialDebug, logBuf, LOGLEVEL_ERROR);
                }
            }
        } else {
            snprintf(logBuf, serialLoglength, "DELETE: Path %s does not exist", param->value().c_str());
            loggerNl(serialDebug, logBuf, LOGLEVEL_ERROR);
        }
    } else {
        loggerNl(serialDebug, "DELETE: No path variable set", LOGLEVEL_ERROR);
    }
    request->send(200);
    esp_task_wdt_reset();
}

// Handles create request of a directory
// requires a GET parameter path to the new directory
void explorerHandleCreateRequest(AsyncWebServerRequest *request) {
    AsyncWebParameter *param;
    char filePath[MAX_FILEPATH_LENTGH];
    if(request->hasParam("path")){
        param = request->getParam("path");
        convertUtf8ToAscii(param->value(), filePath);
        if(FSystem.mkdir(filePath)) {
            snprintf(logBuf, serialLoglength, "CREATE:  %s created", param->value().c_str());
            loggerNl(serialDebug, logBuf, LOGLEVEL_INFO);
        } else {
            snprintf(logBuf, serialLoglength, "CREATE:  Cannot create %s", param->value().c_str());
            loggerNl(serialDebug, logBuf, LOGLEVEL_ERROR);
        }
    } else {
        loggerNl(serialDebug, "CREATE: No path variable set", LOGLEVEL_ERROR);
    }
    request->send(200);
}

// Handles rename request of a file or directory
// requires a GET parameter srcpath to the old file or directory name
// requires a GET parameter dstpath to the new file or directory name
void explorerHandleRenameRequest(AsyncWebServerRequest *request) {
    AsyncWebParameter *srcPath;
    AsyncWebParameter *dstPath;
    char srcFullFilePath[MAX_FILEPATH_LENTGH];
    char dstFullFilePath[MAX_FILEPATH_LENTGH];
    if(request->hasParam("srcpath") && request->hasParam("dstpath")) {
        srcPath = request->getParam("srcpath");
        dstPath = request->getParam("dstpath");
        convertUtf8ToAscii(srcPath->value(), srcFullFilePath);
        convertUtf8ToAscii(dstPath->value(), dstFullFilePath);
        if(FSystem.exists(srcFullFilePath)) {
            if(FSystem.rename(srcFullFilePath, dstFullFilePath)) {
                    snprintf(logBuf, serialLoglength, "RENAME:  %s renamed to %s", srcPath->value().c_str(), dstPath->value().c_str());
                    loggerNl(serialDebug, logBuf, LOGLEVEL_INFO);
            } else {
                    snprintf(logBuf, serialLoglength, "RENAME:  Cannot rename %s", srcPath->value().c_str());
                    loggerNl(serialDebug, logBuf, LOGLEVEL_ERROR);
            }
        } else {
            snprintf(logBuf, serialLoglength, "RENAME: Path %s does not exist", srcPath->value().c_str());
            loggerNl(serialDebug, logBuf, LOGLEVEL_ERROR);
        }
    } else {
        loggerNl(serialDebug, "RENAME: No path variable set", LOGLEVEL_ERROR);
    }

    request->send(200);
}

// Handles audio play requests
// requires a GET parameter path to the audio file or directory
// requires a GET parameter playmode
void explorerHandleAudioRequest(AsyncWebServerRequest *request) {
    AsyncWebParameter *param;
    String playModeString;
    uint32_t playMode;
    char filePath[MAX_FILEPATH_LENTGH];
    if(request->hasParam("path") && request->hasParam("playmode")) {
        param = request->getParam("path");
        convertUtf8ToAscii(param->value(), filePath);
        param = request->getParam("playmode");
        playModeString = param->value();

        playMode = atoi(playModeString.c_str());
        trackQueueDispatcher(filePath,0,playMode,0);
    } else {
        loggerNl(serialDebug, "AUDIO: No path variable set", LOGLEVEL_ERROR);
    }

    request->send(200);
}


// Handles uploaded backup-file and writes valid entries into NVS
void handleUpload(AsyncWebServerRequest *request, String filename, size_t index, uint8_t *data, size_t len, bool final) {
    #ifdef NEOPIXEL_ENABLE
        pauseNeopixel = true;   // Workaround to prevent exceptions due to Neopixel-signalisation while NVS-write
    #endif
    char ebuf[290];
    uint16_t j=0;
    char *token;
    uint8_t count=0;
    nvs_t nvsEntry[1];

    for (size_t i=0; i<len; i++) {
        if (data[i] != '\n') {
            ebuf[j++] = data[i];
        } else {
            ebuf[j] = '\0';
            j=0;
            token = strtok(ebuf, stringOuterDelimiter);
            while (token != NULL) {
                if (!count) {
                    count++;
                    memcpy(nvsEntry[0].nvsKey, token, strlen(token));
                    nvsEntry[0].nvsKey[strlen(token)] = '\0';
                } else if (count == 1) {
                    count = 0;
                    memcpy(nvsEntry[0].nvsEntry, token, strlen(token));
                    nvsEntry[0].nvsEntry[strlen(token)] = '\0';
                }
                token = strtok(NULL, stringOuterDelimiter);
            }
            if (isNumber(nvsEntry[0].nvsKey) && nvsEntry[0].nvsEntry[0] == '#') {
                snprintf(logBuf, serialLoglength, "%s: %s => %s", (char *) FPSTR(writeEntryToNvs), nvsEntry[0].nvsKey, nvsEntry[0].nvsEntry);
                loggerNl(serialDebug, logBuf, LOGLEVEL_NOTICE);
                prefsRfid.putString(nvsEntry[0].nvsKey, nvsEntry[0].nvsEntry);
            }
        }
    }
    #ifdef NEOPIXEL_ENABLE
        pauseNeopixel = false;
    #endif
}

// Print the wake-up reason why ESP32 is awake now
void printWakeUpReason() {
    esp_sleep_wakeup_cause_t wakeup_reason;
    wakeup_reason = esp_sleep_get_wakeup_cause();

    switch(wakeup_reason) {
        case ESP_SLEEP_WAKEUP_EXT0 : Serial.println(F("Wakeup caused by push button")); break;
        case ESP_SLEEP_WAKEUP_EXT1 : Serial.println(F("Wakeup caused by low power card detection")); break;
        case ESP_SLEEP_WAKEUP_TIMER : Serial.println(F("Wakeup caused by timer")); break;
        case ESP_SLEEP_WAKEUP_TOUCHPAD : Serial.println(F("Wakeup caused by touchpad")); break;
        case ESP_SLEEP_WAKEUP_ULP : Serial.println(F("Wakeup caused by ULP program")); break;
        default : Serial.printf("Wakeup was not caused by deep sleep: %d\n", wakeup_reason); break;
    }
}

#ifdef PN5180_ENABLE_LPCD
    // wake up from LPCD, check card is present. This works only for ISO-14443 compatible cards
    void checkCardIsPresentLPCD() {
        static PN5180ISO14443 nfc14443(RFID_CS, RFID_BUSY, RFID_RST);
        nfc14443.begin();
        nfc14443.reset();
        nfc14443.setupRF();
        if (!nfc14443.isCardPresent()) {
            nfc14443.clearIRQStatus(0xffffffff);
            Serial.print(F("Logic level at PN5180' IRQ-PIN: ")); Serial.println(digitalRead(RFID_IRQ));
            // turn on LPCD
            uint16_t wakeupCounterInMs = 0x3FF; //  needs to be in the range of 0x0 - 0xA82. max wake-up time is 2960 ms.
            if (nfc14443.switchToLPCD(wakeupCounterInMs)) {
                loggerNl(serialDebug, (char *) FPSTR(lowPowerCardSuccess), LOGLEVEL_INFO);
                // configure wakeup pin for deep-sleep wake-up, use ext1
                esp_sleep_enable_ext1_wakeup(BUTTON_PIN_BITMASK, ESP_EXT1_WAKEUP_ANY_HIGH);
                // freeze pin states in deep sleep
                gpio_hold_en(gpio_num_t(RFID_CS));  // CS/NSS
                gpio_hold_en(gpio_num_t(RFID_RST)); // RST
                gpio_deep_sleep_hold_en();
                loggerNl(serialDebug, (char *) FPSTR(wakeUpRfidNoIso14443), LOGLEVEL_ERROR);
                esp_deep_sleep_start();
        } else {
                Serial.println(F("switchToLPCD failed"));
            }
        }
    }
#endif

void setup() {
    Serial.begin(115200);
<<<<<<< HEAD
    //esp_sleep_enable_ext0_wakeup((gpio_num_t) PREVIOUS_BUTTON, 0);
=======
    esp_sleep_enable_ext0_wakeup((gpio_num_t) DREHENCODER_BUTTON, 0);
>>>>>>> 2bf2757d
    #ifdef PN5180_ENABLE_LPCD
        // disable pin hold from deep sleep (LPCD)
        gpio_deep_sleep_hold_dis();
        gpio_hold_dis(gpio_num_t(RFID_CS)); // NSS
        gpio_hold_dis(gpio_num_t(RFID_RST)); // RST
        pinMode(RFID_IRQ, INPUT);
        // check wakeup reason is a card detection
        esp_sleep_wakeup_cause_t wakeup_reason;
        wakeup_reason = esp_sleep_get_wakeup_cause();
        if (wakeup_reason == ESP_SLEEP_WAKEUP_EXT1) {
            checkCardIsPresentLPCD();
        }
    #endif
    srand(esp_random());
    pinMode(POWER, OUTPUT);
    digitalWrite(POWER, HIGH);
    prefsRfid.begin((char *) FPSTR(prefsRfidNamespace));
    prefsSettings.begin((char *) FPSTR(prefsSettingsNamespace));

    playProperties.playMode = NO_PLAYLIST;
    playProperties.playlist = NULL;
    playProperties.repeatCurrentTrack = false;
    playProperties.repeatPlaylist = false;
    playProperties.currentTrackNumber = 0;
    playProperties.numberOfTracks = 0;
    playProperties.startAtFilePos = 0;
    playProperties.currentRelPos = 0;
    playProperties.sleepAfterCurrentTrack = false;
    playProperties.sleepAfterPlaylist = false;
    playProperties.saveLastPlayPosition = false;
    playProperties.pausePlay = false;
    playProperties.trackFinished = NULL;
    playProperties.playlistFinished = true;

    // Examples for serialized RFID-actions that are stored in NVS
    // #<file/folder>#<startPlayPositionInBytes>#<playmode>#<trackNumberToStartWith>
    // Please note: There's no need to do this manually (unless you want to)
    /*prefsRfid.putString("215123125075", "#/mp3/Kinderlieder#0#6#0");
    prefsRfid.putString("169239075184", "#http://radio.koennmer.net/evosonic.mp3#0#8#0");
    prefsRfid.putString("244105171042", "#0#0#111#0"); // modification-card (repeat track)
    prefsRfid.putString("228064156042", "#0#0#110#0"); // modification-card (repeat playlist)
    prefsRfid.putString("212130160042", "#/mp3/Hoerspiele/Yakari/Sammlung2#0#3#0");*/

#ifdef NEOPIXEL_ENABLE
    xTaskCreatePinnedToCore(
        showLed, /* Function to implement the task */
        "LED", /* Name of the task */
        2000,  /* Stack size in words */
        NULL,  /* Task input parameter */
        1 | portPRIVILEGE_BIT,  /* Priority of the task */
        &LED,  /* Task handle. */
        0 /* Core where the task should run */
    );
#endif

#if (HAL == 2)
    i2cBusOne.begin(IIC_DATA, IIC_CLK, 40000);

    while (not ac.begin()) {
        Serial.println(F("AC101 Failed!"));
        delay(1000);
    }
    Serial.println(F("AC101 via I2C - OK!"));

    pinMode(22, OUTPUT);
    digitalWrite(22, HIGH);

    pinMode(GPIO_PA_EN, OUTPUT);
    digitalWrite(GPIO_PA_EN, HIGH);
    Serial.println(F("Built-in amplifier enabled\n"));
#endif

    #ifdef RFID_READER_TYPE_MFRC522_SPI
<<<<<<< HEAD
        #if (HAL == 4 || HAL == 5)
=======
        #if (HAL == 4)
>>>>>>> 2bf2757d
            SPI.begin(RFID_SCK, RFID_MISO, RFID_MOSI, RFID_CS);     // ToDo: Not sure if this should be the default-case
        #else
            SPI.begin();
        #endif
        SPI.setFrequency(1000000);
    #endif

    #ifndef SINGLE_SPI_ENABLE
        #ifdef SD_MMC_1BIT_MODE
            pinMode(2, INPUT_PULLUP);
            while (!SD_MMC.begin("/sdcard", true)) {
        #else
            pinMode(SPISD_CS, OUTPUT);
            digitalWrite(SPISD_CS, HIGH);
            spiSD.begin(SPISD_SCK, SPISD_MISO, SPISD_MOSI, SPISD_CS);
            spiSD.setFrequency(1000000);
            while (!SD.begin(SPISD_CS, spiSD)) {
        #endif
    #else
        #ifdef SD_MMC_1BIT_MODE
<<<<<<< HEAD
            //pinMode(2, INPUT_PULLUP);
=======
            pinMode(2, INPUT_PULLUP);
>>>>>>> 2bf2757d
            while (!SD_MMC.begin("/sdcard", true)) {
        #else
            while (!SD.begin(SPISD_CS)) {
        #endif
<<<<<<< HEAD
    #endif
                loggerNl(serialDebug, (char *) FPSTR(unableToMountSd), LOGLEVEL_ERROR);
                delay(500);
                #ifdef SHUTDOWN_IF_SD_BOOT_FAILS
                    if (millis() >= deepsleepTimeAfterBootFails*1000) {
                        loggerNl(serialDebug, (char *) FPSTR(sdBootFailedDeepsleep), LOGLEVEL_ERROR);
                        esp_deep_sleep_start();
                    }
                #endif
            }

    #ifdef RFID_READER_TYPE_MFRC522_I2C
        i2cBusTwo.begin(ext_IIC_DATA, ext_IIC_CLK, 40000);
        delay(50);
        loggerNl(serialDebug, (char *) FPSTR(rfidScannerReady), LOGLEVEL_DEBUG);
    #endif

    #ifdef RFID_READER_TYPE_MFRC522_SPI
        if (operating_mode != BT_MODE) {
            SPI.begin(RFID_SCK,RFID_MISO,RFID_MOSI,RFID_CS);
            //pinMode(RFID_CS, OUTPUT);
            //digitalWrite(RFID_CS, HIGH);
            mfrc522 = new MFRC522(RFID_CS, RST_PIN);
            mfrc522->PCD_Init(RFID_CS, RST_PIN);
            delay(50);
            loggerNl(serialDebug, (char *) FPSTR(rfidScannerReady), LOGLEVEL_DEBUG);
        }
=======
    #endif
                loggerNl(serialDebug, (char *) FPSTR(unableToMountSd), LOGLEVEL_ERROR);
                delay(500);
                #ifdef SHUTDOWN_IF_SD_BOOT_FAILS
                    if (millis() >= deepsleepTimeAfterBootFails*1000) {
                        loggerNl(serialDebug, (char *) FPSTR(sdBootFailedDeepsleep), LOGLEVEL_ERROR);
                        esp_deep_sleep_start();
                    }
                #endif
            }

    #ifdef RFID_READER_TYPE_MFRC522_I2C
        i2cBusTwo.begin(ext_IIC_DATA, ext_IIC_CLK, 40000);
        delay(50);
        loggerNl(serialDebug, (char *) FPSTR(rfidScannerReady), LOGLEVEL_DEBUG);
    #endif

    #ifdef RFID_READER_TYPE_MFRC522_SPI
        mfrc522.PCD_Init();
        mfrc522.PCD_SetAntennaGain(rfidGain);
        delay(50);
        loggerNl(serialDebug, (char *) FPSTR(rfidScannerReady), LOGLEVEL_DEBUG);
>>>>>>> 2bf2757d
    #endif

   // welcome message
   Serial.println(F(""));
   Serial.println(F("  _____   ____    ____            _                 "));
   Serial.println(F(" | ____| / ___|  |  _ \\   _   _  (_)  _ __     ___  "));
   Serial.println(F(" |  _|   \\__  \\  | |_) | | | | | | | | '_ \\   / _ \\"));
   Serial.println(F(" | |___   ___) | |  __/  | |_| | | | | | | | | (_) |"));
   Serial.println(F(" |_____| |____/  |_|      \\__,_| |_| |_| |_|  \\___/ "));
   Serial.println(F(" Rfid-controlled musicplayer\n"));
<<<<<<< HEAD

   //reset GPIOs after sleep as they now RTC IOs
   rtc_gpio_deinit(gpio_num_t(PAUSEPLAY_BUTTON));
   rtc_gpio_deinit(gpio_num_t(NEXT_BUTTON));
   rtc_gpio_deinit(gpio_num_t(PREVIOUS_BUTTON));
   
=======
   // print wake-up reason
   printWakeUpReason();
>>>>>>> 2bf2757d
   #ifdef PN5180_ENABLE_LPCD
     // disable pin hold from deep sleep
     gpio_deep_sleep_hold_dis();
     gpio_hold_dis(gpio_num_t(RFID_CS)); // NSS
     gpio_hold_dis(gpio_num_t(RFID_RST)); // RST
   #endif
  // show SD card type
    #ifdef SD_MMC_1BIT_MODE
      loggerNl(serialDebug, (char *) FPSTR(sdMountedMmc1BitMode), LOGLEVEL_NOTICE);
      uint8_t cardType = SD_MMC.cardType();
    #else
      loggerNl(serialDebug, (char *) FPSTR(sdMountedSpiMode), LOGLEVEL_NOTICE);
      uint8_t cardType = SD.cardType();
    #endif
    Serial.print(F("SD card type: "));
    if (cardType == CARD_MMC) {
        Serial.println(F("MMC"));
    } else if(cardType == CARD_SD){
        Serial.println(F("SDSC"));
    } else if(cardType == CARD_SDHC){
        Serial.println(F("SDHC"));
    } else {
        Serial.println(F("UNKNOWN"));
    }

    #ifdef HEADPHONE_ADJUST_ENABLE
        pinMode(HP_DETECT, INPUT);
        headphoneLastDetectionState = digitalRead(HP_DETECT);
    #endif

<<<<<<< HEAD
    //Print the wakeup reason for ESP32
    print_wakeup_reason();
      
    // Get some stuff from NVS...
    // Get initial LED-brightness from NVS

     operating_mode = prefsSettings.getUChar("operating_mode", 0);
     if (operating_mode) {
        //snprintf(logBuf, serialLoglength, "%s: %d", (char *) FPSTR(initialModefromNvs), operating_mode);
        //loggerNl(logBuf, LOGLEVEL_INFO);
    } else {
        prefsSettings.putUChar("operating_mode", ESPUINO_MODE);
        //loggerNl((char *) FPSTR(wroteInitialModeToNvs), LOGLEVEL_ERROR);
=======
    // Create queues
    volumeQueue = xQueueCreate(1, sizeof(int));
    if (volumeQueue == NULL) {
        loggerNl(serialDebug, (char *) FPSTR(unableToCreateVolQ), LOGLEVEL_ERROR);
    }

    rfidCardQueue = xQueueCreate(1, (cardIdSize + 1) * sizeof(char));
    if (rfidCardQueue == NULL) {
        loggerNl(serialDebug, (char *) FPSTR(unableToCreateRfidQ), LOGLEVEL_ERROR);
    }

    trackControlQueue = xQueueCreate(1, sizeof(uint8_t));
    if (trackControlQueue == NULL) {
        loggerNl(serialDebug, (char *) FPSTR(unableToCreateMgmtQ), LOGLEVEL_ERROR);
    }

    char **playlistArray;
    trackQueue = xQueueCreate(1, sizeof(playlistArray));
    if (trackQueue == NULL) {
        loggerNl(serialDebug, (char *) FPSTR(unableToCreatePlayQ), LOGLEVEL_ERROR);
>>>>>>> 2bf2757d
    }

    // Get some stuff from NVS...
    // Get initial LED-brightness from NVS
    uint8_t nvsILedBrightness = prefsSettings.getUChar("iLedBrightness", 0);
    if (nvsILedBrightness) {
            initialLedBrightness = nvsILedBrightness;
            ledBrightness = nvsILedBrightness;
        snprintf(logBuf, serialLoglength, "%s: %d", (char *) FPSTR(initialBrightnessfromNvs), nvsILedBrightness);
        loggerNl(serialDebug, logBuf, LOGLEVEL_INFO);
    } else {
        prefsSettings.putUChar("iLedBrightness", initialLedBrightness);
        loggerNl(serialDebug, (char *) FPSTR(wroteInitialBrightnessToNvs), LOGLEVEL_ERROR);
    }

    // Get night LED-brightness from NVS
    uint8_t nvsNLedBrightness = prefsSettings.getUChar("nLedBrightness", 0);
    if (nvsNLedBrightness) {
        nightLedBrightness = nvsNLedBrightness;
        snprintf(logBuf, serialLoglength, "%s: %d", (char *) FPSTR(restoredInitialBrightnessForNmFromNvs), nvsNLedBrightness);
        loggerNl(serialDebug, logBuf, LOGLEVEL_INFO);
    } else {
        prefsSettings.putUChar("nLedBrightness", nightLedBrightness);
        loggerNl(serialDebug, (char *) FPSTR(wroteNmBrightnessToNvs), LOGLEVEL_ERROR);
    }

    // Get FTP-user from NVS
    String nvsFtpUser = prefsSettings.getString("ftpuser", "-1");
    if (!nvsFtpUser.compareTo("-1")) {
        prefsSettings.putString("ftpuser", (String) ftpUser);
        loggerNl(serialDebug, (char *) FPSTR(wroteFtpUserToNvs), LOGLEVEL_ERROR);
    } else {
        strncpy(ftpUser, nvsFtpUser.c_str(), ftpUserLength);
        snprintf(logBuf, serialLoglength, "%s: %s", (char *) FPSTR(restoredFtpUserFromNvs), nvsFtpUser.c_str());
        loggerNl(serialDebug, logBuf, LOGLEVEL_INFO);
    }

    // Get FTP-password from NVS
    String nvsFtpPassword = prefsSettings.getString("ftppassword", "-1");
    if (!nvsFtpPassword.compareTo("-1")) {
        prefsSettings.putString("ftppassword", (String) ftpPassword);
        loggerNl(serialDebug, (char *) FPSTR(wroteFtpPwdToNvs), LOGLEVEL_ERROR);
    } else {
        strncpy(ftpPassword, nvsFtpPassword.c_str(), ftpPasswordLength);
        snprintf(logBuf, serialLoglength, "%s: %s", (char *) FPSTR(restoredFtpPwdFromNvs), nvsFtpPassword.c_str());
        loggerNl(serialDebug, logBuf, LOGLEVEL_INFO);
    }

    // Get maximum inactivity-time from NVS
    uint32_t nvsMInactivityTime = prefsSettings.getUInt("mInactiviyT", 0);
    if (nvsMInactivityTime) {
        maxInactivityTime = nvsMInactivityTime;
        snprintf(logBuf, serialLoglength, "%s: %u", (char *) FPSTR(restoredMaxInactivityFromNvs), nvsMInactivityTime);
        loggerNl(serialDebug, logBuf, LOGLEVEL_INFO);
    } else {
        prefsSettings.putUInt("mInactiviyT", maxInactivityTime);
        loggerNl(serialDebug, (char *) FPSTR(wroteMaxInactivityToNvs), LOGLEVEL_ERROR);
    }

    #ifndef USE_LAST_VOLUME_AFTER_REBOOT
        // Get initial volume from NVS
        uint32_t nvsInitialVolume = prefsSettings.getUInt("initVolume", 0);
    #else
        // Get volume used at last shutdown
        uint32_t nvsInitialVolume = prefsSettings.getUInt("previousVolume", 999);
        if (nvsInitialVolume == 999) {
            prefsSettings.putUInt("previousVolume", initVolume);
            nvsInitialVolume = initVolume;
        } else {
            loggerNl(serialDebug, (char *) FPSTR(rememberLastVolume), LOGLEVEL_ERROR);
        }
    #endif
        if (nvsInitialVolume) {
            initVolume = nvsInitialVolume;
            snprintf(logBuf, serialLoglength, "%s: %u", (char *) FPSTR(restoredInitialLoudnessFromNvs), nvsInitialVolume);
            loggerNl(serialDebug, logBuf, LOGLEVEL_INFO);
        } else {
            prefsSettings.putUInt("initVolume", initVolume);
            loggerNl(serialDebug, (char *) FPSTR(wroteInitialLoudnessToNvs), LOGLEVEL_ERROR);
        }

    // Get maximum volume for speaker from NVS
    uint32_t nvsMaxVolumeSpeaker = prefsSettings.getUInt("maxVolumeSp", 0);
    if (nvsMaxVolumeSpeaker) {
        maxVolumeSpeaker = nvsMaxVolumeSpeaker;
        maxVolume = maxVolumeSpeaker;
        snprintf(logBuf, serialLoglength, "%s: %u", (char *) FPSTR(restoredMaxLoudnessForSpeakerFromNvs), nvsMaxVolumeSpeaker);
        loggerNl(serialDebug, logBuf, LOGLEVEL_INFO);
    } else {
        prefsSettings.putUInt("maxVolumeSp", nvsMaxVolumeSpeaker);
        loggerNl(serialDebug, (char *) FPSTR(wroteMaxLoudnessForSpeakerToNvs), LOGLEVEL_ERROR);
    }

    #ifdef HEADPHONE_ADJUST_ENABLE
        // Get maximum volume for headphone from NVS
        uint32_t nvsMaxVolumeHeadphone = prefsSettings.getUInt("maxVolumeHp", 0);
        if (nvsMaxVolumeHeadphone) {
            maxVolumeHeadphone = nvsMaxVolumeHeadphone;
            snprintf(logBuf, serialLoglength, "%s: %u", (char *) FPSTR(restoredMaxLoudnessForHeadphoneFromNvs), nvsMaxVolumeHeadphone);
            loggerNl(serialDebug, logBuf, LOGLEVEL_INFO);
        } else {
            prefsSettings.putUInt("maxVolumeHp", nvsMaxVolumeHeadphone);
            loggerNl(serialDebug, (char *) FPSTR(wroteMaxLoudnessForHeadphoneToNvs), LOGLEVEL_ERROR);
        }
    #endif

    // Adjust volume depending on headphone is connected and volume-adjustment is enabled
    setupVolume();

    // Get MQTT-enable from NVS
    uint8_t nvsEnableMqtt = prefsSettings.getUChar("enableMQTT", 99);
    switch (nvsEnableMqtt) {
        case 99:
            prefsSettings.putUChar("enableMQTT", enableMqtt);
            loggerNl(serialDebug, (char *) FPSTR(wroteMqttFlagToNvs), LOGLEVEL_ERROR);
            break;
        case 1:
            //prefsSettings.putUChar("enableMQTT", enableMqtt);
            enableMqtt = nvsEnableMqtt;
            snprintf(logBuf, serialLoglength, "%s: %u", (char *) FPSTR(restoredMqttActiveFromNvs), nvsEnableMqtt);
            loggerNl(serialDebug, logBuf, LOGLEVEL_INFO);
            break;
        case 0:
            enableMqtt = nvsEnableMqtt;
            snprintf(logBuf, serialLoglength, "%s: %u", (char *) FPSTR(restoredMqttDeactiveFromNvs), nvsEnableMqtt);
            loggerNl(serialDebug, logBuf, LOGLEVEL_INFO);
            break;
    }

    // Get MQTT-server from NVS
    String nvsMqttServer = prefsSettings.getString("mqttServer", "-1");
    if (!nvsMqttServer.compareTo("-1")) {
        prefsSettings.putString("mqttServer", (String) mqtt_server);
        loggerNl(serialDebug, (char*) FPSTR(wroteMqttServerToNvs), LOGLEVEL_ERROR);
    } else {
        strncpy(mqtt_server, nvsMqttServer.c_str(), mqttServerLength);
        snprintf(logBuf, serialLoglength, "%s: %s", (char *) FPSTR(restoredMqttServerFromNvs), nvsMqttServer.c_str());
        loggerNl(serialDebug, logBuf, LOGLEVEL_INFO);
    }

    // Get MQTT-user from NVS
    String nvsMqttUser = prefsSettings.getString("mqttUser", "-1");
    if (!nvsMqttUser.compareTo("-1")) {
        prefsSettings.putString("mqttUser", (String) mqttUser);
        loggerNl(serialDebug, (char *) FPSTR(wroteMqttUserToNvs), LOGLEVEL_ERROR);
    } else {
        strncpy(mqttUser, nvsMqttUser.c_str(), mqttUserLength);
        snprintf(logBuf, serialLoglength, "%s: %s", (char *) FPSTR(restoredMqttUserFromNvs), nvsMqttUser.c_str());
        loggerNl(serialDebug, logBuf, LOGLEVEL_INFO);
    }

    // Get MQTT-password from NVS
    String nvsMqttPassword = prefsSettings.getString("mqttPassword", "-1");
    if (!nvsMqttPassword.compareTo("-1")) {
        prefsSettings.putString("mqttPassword", (String) mqttPassword);
        loggerNl(serialDebug, (char *) FPSTR(wroteMqttPwdToNvs), LOGLEVEL_ERROR);
    } else {
        strncpy(mqttPassword, nvsMqttPassword.c_str(), mqttPasswordLength);
        snprintf(logBuf, serialLoglength, "%s: %s", (char *) FPSTR(restoredMqttPwdFromNvs), nvsMqttPassword.c_str());
        loggerNl(serialDebug, logBuf, LOGLEVEL_INFO);
    }

    #ifdef MEASURE_BATTERY_VOLTAGE
        // Get voltages from NVS for Neopixel
        float vLowIndicator = prefsSettings.getFloat("vIndicatorLow", 999.99);
        if (vLowIndicator <= 999) {
            voltageIndicatorLow = vLowIndicator;
            snprintf(logBuf, serialLoglength, "%s: %.2f V", (char *) FPSTR(voltageIndicatorLowFromNVS), vLowIndicator);
            loggerNl(serialDebug, logBuf, LOGLEVEL_INFO);
        } else {    // preseed if not set
            prefsSettings.putFloat("vIndicatorLow", voltageIndicatorLow);
        }

        float vHighIndicator = prefsSettings.getFloat("vIndicatorHigh", 999.99);
        if (vHighIndicator <= 999) {
            voltageIndicatorHigh = vHighIndicator;
            snprintf(logBuf, serialLoglength, "%s: %.2f V", (char *) FPSTR(voltageIndicatorHighFromNVS), vHighIndicator);
            loggerNl(serialDebug, logBuf, LOGLEVEL_INFO);
        } else {
            prefsSettings.putFloat("vIndicatorHigh", voltageIndicatorHigh);
        }

        float vLowWarning = prefsSettings.getFloat("wLowVoltage", 999.99);
        if (vLowWarning <= 999) {
            warningLowVoltage = vLowWarning;
            snprintf(logBuf, serialLoglength, "%s: %.2f V", (char *) FPSTR(warningLowVoltageFromNVS), vLowWarning);
            loggerNl(serialDebug, logBuf, LOGLEVEL_INFO);
        } else {
            prefsSettings.putFloat("wLowVoltage", warningLowVoltage);
        }

        uint32_t vInterval = prefsSettings.getUInt("vCheckIntv", 17777);
        if (vInterval != 17777) {
            voltageCheckInterval = vInterval;
            snprintf(logBuf, serialLoglength, "%s: %u Minuten", (char *) FPSTR(voltageCheckIntervalFromNVS), vInterval);
            loggerNl(serialDebug, logBuf, LOGLEVEL_INFO);
        } else {
            prefsSettings.putUInt("vCheckIntv", voltageCheckInterval);
        }
    #endif

    // Create queues
    volumeQueue = xQueueCreate(1, sizeof(int));
    if (volumeQueue == NULL) {
        loggerNl(serialDebug, (char *) FPSTR(unableToCreateVolQ), LOGLEVEL_ERROR);
    }

    rfidCardQueue = xQueueCreate(1, (cardIdSize + 1) * sizeof(char));
    if (rfidCardQueue == NULL) {
        loggerNl(serialDebug, (char *) FPSTR(unableToCreateRfidQ), LOGLEVEL_ERROR);
    }

    trackControlQueue = xQueueCreate(1, sizeof(uint8_t));
    if (trackControlQueue == NULL) {
        loggerNl(serialDebug, (char *) FPSTR(unableToCreateMgmtQ), LOGLEVEL_ERROR);
    }

    char **playlistArray;
    trackQueue = xQueueCreate(1, sizeof(playlistArray));
    if (trackQueue == NULL) {
        loggerNl(serialDebug, (char *) FPSTR(unableToCreatePlayQ), LOGLEVEL_ERROR);
    }

    // Create 1000Hz-HW-Timer (currently only used for buttons)
    timerSemaphore = xSemaphoreCreateBinary();
    timer = timerBegin(0, 240, true);           // Prescaler: CPU-clock in MHz
    timerAttachInterrupt(timer, &onTimer, true);
    timerAlarmWrite(timer, 1000, true);         // 1000 Hz
    timerAlarmEnable(timer);

    #ifdef BLUETOOTH_ENABLE
        if (operating_mode == BT_MODE) {
            
            i2s_pin_config_t pin_config = {
                .bck_io_num = I2S_BCLK,
                .ws_io_num = I2S_LRC,
                .data_out_num = I2S_DOUT,
                .data_in_num = I2S_PIN_NO_CHANGE
            };

            a2dp_sink.set_pin_config(pin_config);
            a2dp_sink.start("ESPuino");

<<<<<<< HEAD
            #ifdef NEOPIXEL_ENABLE
                showLedBT = true;
            #endif
            
        }        
    #endif

    // Create tasks
    if (operating_mode != BT_MODE) {
        xTaskCreatePinnedToCore(
            rfidScanner, /* Function to implement the task */
            "rfidhandling", /* Name of the task */
            2000,  /* Stack size in words */
            NULL,  /* Task input parameter */
            1,  /* Priority of the task */
            &rfid,  /* Task handle. */
            0 /* Core where the task should run */
        );
    }

    if (operating_mode == ESPUINO_MODE) {
        xTaskCreatePinnedToCore(
            playAudio, /* Function to implement the task */
            "mp3play", /* Name of the task */
            11000,  /* Stack size in words */
            NULL,  /* Task input parameter */
            2 | portPRIVILEGE_BIT,  /* Priority of the task */
            &mp3Play,  /* Task handle. */
            1 /* Core where the task should run */
        );
    }
=======
    // Activate internal pullups for all buttons
    pinMode(DREHENCODER_BUTTON, INPUT_PULLUP);
    pinMode(PAUSEPLAY_BUTTON, INPUT_PULLUP);
    pinMode(NEXT_BUTTON, INPUT_PULLUP);
    pinMode(PREVIOUS_BUTTON, INPUT_PULLUP);
>>>>>>> 2bf2757d

    #ifdef HWPULLUP 
        pinMode(PAUSEPLAY_BUTTON, INPUT);
        pinMode(NEXT_BUTTON, INPUT);
        pinMode(PREVIOUS_BUTTON, INPUT);
        digitalWrite(PAUSEPLAY_BUTTON,LOW);
        digitalWrite(NEXT_BUTTON,LOW);
        digitalWrite(PREVIOUS_BUTTON,LOW);
    #endif
    #ifndef HWPULLUP 
        // Activate internal pullups for all buttons
        pinMode(PAUSEPLAY_BUTTON, INPUT_PULLUP);
        pinMode(NEXT_BUTTON, INPUT_PULLUP);
        pinMode(PREVIOUS_BUTTON, INPUT_PULLUP);
    #endif

    #ifdef USE_ENCODER
        // Init rotary encoder
        encoder.attachHalfQuad(DREHENCODER_CLK, DREHENCODER_DT);
        encoder.clearCount();
        encoder.setCount(initVolume*2);         // Ganzes Raster ist immer +2, daher initiale Lautstärke mit 2 multiplizieren
        #ifndef HWPULLUP 
          pinMode(DREHENCODER_BUTTON, INPUT_PULLUP);
        #endif
    #endif

    // Only enable MQTT if requested
    #ifdef MQTT_ENABLE
        if (enableMqtt) {
            MQTTclient.setServer(mqtt_server, 1883);
            MQTTclient.setCallback(callback);
        }
    #endif

<<<<<<< HEAD
    // set wakupmask for powersave over RTC GPIOs as ext1 wakupsource 
    esp_sleep_enable_ext0_wakeup((gpio_num_t)PAUSEPLAY_BUTTON, 0);
    
    if (operating_mode != BT_MODE) {
      wifiEnabled = getWifiEnableStatusFromNVS();
      wifiManager();
    }
=======
    operationMode = readOperationModeFromNVS();
    wifiEnabled = getWifiEnableStatusFromNVS();

    #ifdef BLUETOOTH_ENABLE
    if(operationMode == OPMODE_BLUETOOTH) {
        a2dp_sink = new BluetoothA2DPSink();
        i2s_pin_config_t pin_config = {
            .bck_io_num = I2S_BCLK,
            .ws_io_num = I2S_LRC,
            .data_out_num = I2S_DOUT,
            .data_in_num = I2S_PIN_NO_CHANGE
        };
        a2dp_sink->set_pin_config(pin_config);
        a2dp_sink->start((char *) FPSTR(nameBluetoothDevice));
    } else {
        esp_bt_mem_release(ESP_BT_MODE_BTDM);
    #endif
        xTaskCreatePinnedToCore(
            playAudio, /* Function to implement the task */
            "mp3play", /* Name of the task */
            11000,  /* Stack size in words */
            NULL,  /* Task input parameter */
            2 | portPRIVILEGE_BIT,  /* Priority of the task */
            &mp3Play,  /* Task handle. */
            1 /* Core where the task should run */
        );
        wifiManager();
    #ifdef BLUETOOTH_ENABLE
    }
    #endif
>>>>>>> 2bf2757d

    lastTimeActiveTimestamp = millis();     // initial set after boot

    bootComplete = true;

<<<<<<< HEAD
    if (operating_mode != BT_MODE) {
        Serial.print(F("\n****Before BLEDevice::deinit ESP.getFreeHeap() "));
        Serial.printf("%u\n",ESP.getFreeHeap());
        esp_bt_controller_deinit();
        esp_bt_mem_release(ESP_BT_MODE_BTDM);
        Serial.print(F("\n****After BLEDevice::deinit ESP.getFreeHeap() "));
        Serial.printf("%u\n",ESP.getFreeHeap());
    }

    if (operating_mode == WEBRADIO_MODE) {
        getWebRadioStations("rfidTags");
    }

    snprintf(logBuf, serialLoglength, "%s: %u", (char *) FPSTR(freeHeapAfterSetup), ESP.getFreeHeap());
    loggerNl(serialDebug, logBuf, LOGLEVEL_DEBUG);
    Serial.printf("PSRAM: %u bytes\n", ESP.getPsramSize());
    playAudioMenu((char *) FPSTR(welcome));
=======
    snprintf(logBuf, serialLoglength, "%s: %u", (char *) FPSTR(freeHeapAfterSetup), ESP.getFreeHeap());
    loggerNl(serialDebug, logBuf, LOGLEVEL_DEBUG);
    Serial.printf("PSRAM: %u bytes\n", ESP.getPsramSize());
>>>>>>> 2bf2757d
}

#ifdef BLUETOOTH_ENABLE
void bluetoothHandler(void) {
    esp_a2d_audio_state_t state = a2dp_sink->get_audio_state();
    // Reset Sleep Timer when audio is playing
    if(state == ESP_A2D_AUDIO_STATE_STARTED) {
        lastTimeActiveTimestamp = millis();
    }
}
#endif

void loop() {
<<<<<<< HEAD
    if (operating_mode != BT_MODE) {
      webserverStart();
    }

    if (operating_mode == BT_MODE) {
       lastTimeActiveTimestamp = millis(); //prevent sleep
    }

	#ifdef FTP_ENABLE
        ftpManager();
    #endif
    
=======

    #ifdef BLUETOOTH_ENABLE
    if(operationMode == OPMODE_BLUETOOTH) {
        bluetoothHandler();
    } else {
    #endif
        webserverStart();
        #ifdef FTP_ENABLE
            ftpManager();
        #endif
        volumeHandler(minVolume, maxVolume);
        if (wifiManager() == WL_CONNECTED) {
            #ifdef MQTT_ENABLE
                if (enableMqtt) {
                    reconnect();
                    MQTTclient.loop();
                    postHeartbeatViaMqtt();
                }
            #endif
            #ifdef FTP_ENABLE
                if (ftpEnableLastStatus && ftpEnableCurrentStatus) {
                    ftpSrv->handleFTP();
                }
            #endif
        }
        #ifdef FTP_ENABLE
            if (ftpEnableLastStatus && ftpEnableCurrentStatus) {
                if (ftpSrv->isConnected()) {
                    lastTimeActiveTimestamp = millis();     // Re-adjust timer while client is connected to avoid ESP falling asleep
                }
            }
        #endif
        ws.cleanupClients();
    #ifdef BLUETOOTH_ENABLE
    }
    #endif


>>>>>>> 2bf2757d
    #ifdef HEADPHONE_ADJUST_ENABLE
        headphoneVolumeManager();
    #endif
    #ifdef MEASURE_BATTERY_VOLTAGE
        batteryVoltageTester();
    #endif
<<<<<<< HEAD
    #ifdef USE_ENCODER
        volumeHandler(minVolume, maxVolume);
    #endif
=======
>>>>>>> 2bf2757d
    buttonHandler();
    doButtonActions();
    sleepHandler();
    deepSleepManager();
    rfidPreferenceLookupHandler();
<<<<<<< HEAD
    if (wifiManager() == WL_CONNECTED) {
        #ifdef MQTT_ENABLE
            if (enableMqtt) {
                reconnect();
                MQTTclient.loop();
                postHeartbeatViaMqtt();
            }
        #endif
        #ifdef FTP_ENABLE
            if (ftpEnableLastStatus && ftpEnableCurrentStatus) {
                ftpSrv->handleFTP();
            }
        #endif
    }
    #ifdef FTP_ENABLE
        if (ftpEnableLastStatus && ftpEnableCurrentStatus) {
            if (ftpSrv->isConnected()) {
                lastTimeActiveTimestamp = millis();     // Re-adjust timer while client is connected to avoid ESP falling asleep
            }
        }
    #endif
=======
>>>>>>> 2bf2757d

    #ifdef PLAY_LAST_RFID_AFTER_REBOOT
        if (operating_mode != BT_MODE) {
          recoverLastRfidPlayed();
        }
    #endif

<<<<<<< HEAD
    ws.cleanupClients();
=======
>>>>>>> 2bf2757d
}


// Some mp3-lib-stuff (slightly changed from default)
void audio_info(const char *info) {
    snprintf(logBuf, serialLoglength, "info        : %s", info);
    loggerNl(serialDebug, logBuf, LOGLEVEL_INFO);
}
void audio_id3data(const char *info) {  //id3 metadata
    snprintf(logBuf, serialLoglength, "id3data     : %s", info);
    loggerNl(serialDebug, logBuf, LOGLEVEL_INFO);
}
void audio_eof_mp3(const char *info) {  //end of file
    snprintf(logBuf, serialLoglength, "eof_mp3     : %s", info);
    loggerNl(serialDebug, logBuf, LOGLEVEL_INFO);
    playProperties.trackFinished = true;
}
void audio_showstation(const char *info) {
    snprintf(logBuf, serialLoglength, "station     : %s", info);
    loggerNl(serialDebug, logBuf, LOGLEVEL_NOTICE);
    char buf[255];
    snprintf(buf, sizeof(buf)/sizeof(buf[0]), "Webradio: %s", info);
    #ifdef MQTT_ENABLE
        publishMqtt((char *) FPSTR(topicTrackState), buf, false);
    #endif
}
void audio_showstreamtitle(const char *info) {
    snprintf(logBuf, serialLoglength, "streamtitle : %s", info);
    loggerNl(serialDebug, logBuf, LOGLEVEL_INFO);
}
void audio_bitrate(const char *info) {
    snprintf(logBuf, serialLoglength, "bitrate     : %s", info);
    loggerNl(serialDebug, logBuf, LOGLEVEL_INFO);
}
void audio_commercial(const char *info) {  //duration in sec
    snprintf(logBuf, serialLoglength, "commercial  : %s", info);
    loggerNl(serialDebug, logBuf, LOGLEVEL_INFO);
}
void audio_icyurl(const char *info) {  //homepage
    snprintf(logBuf, serialLoglength, "icyurl      : %s", info);
    loggerNl(serialDebug, logBuf, LOGLEVEL_INFO);
}
void audio_lasthost(const char *info) {  //stream URL played
    snprintf(logBuf, serialLoglength, "lasthost    : %s", info);
    loggerNl(serialDebug, logBuf, LOGLEVEL_INFO);
<<<<<<< HEAD
}

void print_wakeup_reason(){
  esp_sleep_wakeup_cause_t wakeup_reason;
 
  wakeup_reason = esp_sleep_get_wakeup_cause();
 
  switch(wakeup_reason)
  {
    case ESP_SLEEP_WAKEUP_EXT0 : Serial.println(F("Wakeup caused by external signal using RTC_IO")); break;
    case ESP_SLEEP_WAKEUP_EXT1 : Serial.println(F("Wakeup caused by external signal using RTC_CNTL")); break;
    case ESP_SLEEP_WAKEUP_TIMER : Serial.println(F("Wakeup caused by timer")); break;
    case ESP_SLEEP_WAKEUP_TOUCHPAD : Serial.println(F("Wakeup caused by touchpad")); break;
    case ESP_SLEEP_WAKEUP_ULP : Serial.println(F("Wakeup caused by ULP program")); break;
    default : Serial.printf("Wakeup was not caused by deep sleep: %d\n",wakeup_reason); break;
  }
=======
>>>>>>> 2bf2757d
}<|MERGE_RESOLUTION|>--- conflicted
+++ resolved
@@ -1,13 +1,9 @@
 // !!! MAKE SURE TO EDIT settings.h !!!
 
-<<<<<<< HEAD
 #include "settings.h"                       // Contains all user-relevant settings
 #include "audiomenu.h"     
 #include "esp32-hal-bt.h"   
 #include "esp_bt.h" 
-=======
-#include "settings.h"                                   // Contains all user-relevant settings (general)
->>>>>>> 2bf2757d
 
 // !!! MAKE SURE TO EDIT PLATFORM SPECIFIC settings-****.h !!!
 #if (HAL == 1)
@@ -18,7 +14,6 @@
     #include "settings-lolin_d32.h"                     // Contains all user-relevant settings for Wemos Lolin D32
 #elif (HAL == 4)
     #include "settings-lolin_d32_pro.h"                 // Contains all user-relevant settings for Wemos Lolin D32 pro
-<<<<<<< HEAD
 #elif (HAL == 5)
     #include "settings-ttgo-t8.h"                 // Contains all user-relevant settings for Wemos Lolin D32 pro
 #endif
@@ -26,11 +21,6 @@
 #ifdef USE_ENCODER
     #include <ESP32Encoder.h>
 #endif
-=======
-#endif
-
-#include <ESP32Encoder.h>
->>>>>>> 2bf2757d
 #include "Arduino.h"
 #include <WiFi.h>
 #ifdef MDNS_ENABLE
@@ -89,15 +79,11 @@
 #include <ESPAsyncWebServer.h>
 #include <ArduinoJson.h>
 #include <nvsDump.h>
-<<<<<<< HEAD
+
 #include "freertos/ringbuf.h"
 #include <vector>
 #include <esp_wifi.h>
 #include "driver/rtc_io.h"
-=======
-
-#include "freertos/ringbuf.h"
->>>>>>> 2bf2757d
 
 
 // Serial-logging buffer
@@ -333,20 +319,13 @@
     static AC101 ac(i2cBusOne);
 #endif
 #ifdef RFID_READER_TYPE_MFRC522_SPI
-<<<<<<< HEAD
         MFRC522 *mfrc522;
-=======
-    static MFRC522 mfrc522(RFID_CS, RST_PIN);
->>>>>>> 2bf2757d
 #endif
 #ifdef RFID_READER_TYPE_MFRC522_I2C
     static TwoWire i2cBusTwo = TwoWire(1);
     static MFRC522 mfrc522(MFRC522_ADDR, MFRC522_RST_PIN, i2cBusTwo);
 #endif
-<<<<<<< HEAD
-=======
-
->>>>>>> 2bf2757d
+
 // FTP
 #ifdef FTP_ENABLE
     FtpServer *ftpSrv;      // Heap-alloction takes place later (when needed)
@@ -395,15 +374,12 @@
 
 RingbufHandle_t explorerFileUploadRingBuffer;
 QueueHandle_t explorerFileUploadStatusQueue;
-<<<<<<< HEAD
 
 std::vector<std::string> webradiostations {};
 //Card detection
 char *prevCardIdString = strndup((char*) "0", cardIdSize); 
 bool is_card_present = false;
 uint8_t control = 0x00;
-=======
->>>>>>> 2bf2757d
 
 // Prototypes
 void accessPointStart(const char *SSID, IPAddress ip, IPAddress netmask);
@@ -467,29 +443,18 @@
 void volumeToQueueSender(const int32_t _newVolume);
 wl_status_t wifiManager(void);
 bool writeWifiStatusToNVS(bool wifiStatus);
-<<<<<<< HEAD
-void playAudioMenu(String filename);
-void print_wakeup_reason(void);
-void print_GPIO_wake_up(void);
-=======
 void bluetoothHandler(void);
 uint8_t readOperationModeFromNVS(void);
 bool setOperationMode(uint8_t operationMode);
->>>>>>> 2bf2757d
+
+void playAudioMenu(String filename);
+
 
 /* Wrapper-function for serial-logging (with newline)
     _currentLogLevel: loglevel that's currently active
     _logBuffer: char* to log
     _minLogLevel: loglevel configured for this message.
 
-<<<<<<< HEAD
-=======
-/* Wrapper-function for serial-logging (with newline)
-    _currentLogLevel: loglevel that's currently active
-    _logBuffer: char* to log
-    _minLogLevel: loglevel configured for this message.
-
->>>>>>> 2bf2757d
     If (_currentLogLevel <= _minLogLevel) message will be logged
 */
 void loggerNl(const uint8_t _currentLogLevel, const char *_logBuffer, const uint8_t _minLogLevel) {
@@ -1459,10 +1424,7 @@
 
             if (playProperties.playlistFinished && trackCommand != 0) {
                 loggerNl(serialDebug, (char *) FPSTR(noPlaymodeChangeIfIdle), LOGLEVEL_NOTICE);
-<<<<<<< HEAD
                 *prevCardIdString = NULL; // reset prev card
-=======
->>>>>>> 2bf2757d
                 trackCommand = 0;
                 #ifdef NEOPIXEL_ENABLE
                     showLedError = true;
@@ -1542,11 +1504,7 @@
                     }
                     if (playProperties.currentTrackNumber > 0) {
                         // play previous track when current track time is small, else play current track again
-<<<<<<< HEAD
                         if(audio.getAudioCurrentTime() < 15) {
-=======
-                        if(audio.getAudioCurrentTime() < 2) {
->>>>>>> 2bf2757d
                             playProperties.currentTrackNumber--;
                         }
                         if (playProperties.saveLastPlayPosition) {
@@ -1824,7 +1782,6 @@
                 }
             }
             xQueueSend(rfidCardQueue, &cardIdString, 0);
-<<<<<<< HEAD
             if (strcmp(cardIdString, prevCardIdString) == 0) {
               Serial.println(F("Same Card ..."));
               if (playProperties.pausePlay)
@@ -1875,9 +1832,6 @@
             }
             mfrc522->PICC_HaltA();
             mfrc522->PCD_StopCrypto1();
-=======
-//            free(cardIdString);
->>>>>>> 2bf2757d
         }
     }
     vTaskDelete(NULL);
@@ -2479,14 +2433,6 @@
         if (sleeping)
             return;
         sleeping = true;
-<<<<<<< HEAD
-        #ifndef RFID_READER_TYPE_PN5180
-          digitalWrite(RST_PIN, LOW);  // RFID
-          digitalWrite(LED_PIN, LOW);  // LED
-        #endif
-        
-=======
->>>>>>> 2bf2757d
         loggerNl(serialDebug, (char *) FPSTR(goToSleepNow), LOGLEVEL_NOTICE);
         #ifdef MQTT_ENABLE
             publishMqtt((char *) FPSTR(topicState), "Offline", false);
@@ -2507,7 +2453,6 @@
             /*SPI.end();
             spiSD.end();*/
         #endif
-<<<<<<< HEAD
         #ifdef BLUETOOTH_ENABLE
             if (operating_mode == BT_MODE) {
               esp_bluedroid_disable();
@@ -2521,15 +2466,10 @@
         /*SPI.end();
         spiSD.end();*/
         Serial.flush();
+        // switch off power
         digitalWrite(POWER, LOW);
         //esp_sleep_pd_config(ESP_PD_DOMAIN_RTC_PERIPH, ESP_PD_OPTION_ON);
         // only pin 32 - 39 are available in ext1!
-=======
-        Serial.flush();
-        // switch off power
-        digitalWrite(POWER, LOW);
-        delay(200);
->>>>>>> 2bf2757d
         #ifdef PN5180_ENABLE_LPCD
             // prepare and go to low power card detection mode
             gotoLPCD();
@@ -3219,7 +3159,6 @@
                 #ifdef MQTT_ENABLE
                     publishMqtt((char *) FPSTR(topicRfidState), currentRfidTagId, false);
                 #endif
-<<<<<<< HEAD
                 if (strcmp(currentRfidTagId, prevCardIdString) == 0) {
                     Serial.println(F("Same Card ..."));
                     if (playProperties.pausePlay)
@@ -3233,17 +3172,6 @@
                     strcpy ( prevCardIdString, currentRfidTagId );
                     trackQueueDispatcher(_file, _lastPlayPos, _playMode, _trackLastPlayed);
                 }
-=======
-
-                #ifdef BLUETOOTH_ENABLE
-                // if music rfid was read, go back to normal mode
-                if(operationMode == OPMODE_BLUETOOTH) {
-                    setOperationMode(OPMODE_NORMAL);
-                }
-                #endif
-
-                trackQueueDispatcher(_file, _lastPlayPos, _playMode, _trackLastPlayed);
->>>>>>> 2bf2757d
             }
         }
     }
@@ -3331,13 +3259,10 @@
         }
     }
     return true;
-<<<<<<< HEAD
-=======
 }
 
 uint8_t readOperationModeFromNVS(void) {
     return prefsSettings.getUChar("operationMode", OPMODE_NORMAL);
->>>>>>> 2bf2757d
 }
 
 bool setOperationMode(uint8_t newOperationMode) {
@@ -3865,7 +3790,6 @@
     }
 }
 
-<<<<<<< HEAD
 //get Webradio Stations
     bool getWebRadioStations(char *_namespace) {
         #ifdef NEOPIXEL_ENABLE
@@ -3944,8 +3868,6 @@
     }
 
 
-=======
->>>>>>> 2bf2757d
 // Dumps all RFID-entries from NVS into a file on SD-card
     bool dumpNvsToSd(char *_namespace, char *_destFile) {
         #ifdef NEOPIXEL_ENABLE
@@ -4019,25 +3941,14 @@
         return true;
     }
 
-<<<<<<< HEAD
-// Conversion routine 
+// Conversion routine
 void convertAsciiToUtf8(String asciiString, char *utf8String) {
 
     int k=0;
-    
+
     for (int i=0; i<asciiString.length() && k<MAX_FILEPATH_LENTGH-2; i++)
     {
-        
-=======
-// Conversion routine
-void convertAsciiToUtf8(String asciiString, char *utf8String) {
-
-    int k=0;
-
-    for (int i=0; i<asciiString.length() && k<MAX_FILEPATH_LENTGH-2; i++)
-    {
-
->>>>>>> 2bf2757d
+
         switch (asciiString[i]) {
             case 0x8e: utf8String[k++]=0xc3; utf8String[k++]=0x84;  break; // Ä
             case 0x84: utf8String[k++]=0xc3; utf8String[k++]=0xa4;  break; // ä
@@ -4046,11 +3957,7 @@
             case 0x99: utf8String[k++]=0xc3; utf8String[k++]=0x96;  break; // Ö
             case 0x94: utf8String[k++]=0xc3; utf8String[k++]=0xb6;  break; // ö
             case 0xe1: utf8String[k++]=0xc3; utf8String[k++]=0x9f;  break; // ß
-<<<<<<< HEAD
-            default: utf8String[k++]=asciiString[i];   
-=======
             default: utf8String[k++]=asciiString[i];
->>>>>>> 2bf2757d
         }
     }
 
@@ -4062,11 +3969,7 @@
 
   int k=0;
   bool f_C3_seen = false;
-<<<<<<< HEAD
-  
-=======
-
->>>>>>> 2bf2757d
+
   for (int i=0; i<utf8String.length() && k<MAX_FILEPATH_LENTGH-1; i++)
   {
 
@@ -4084,11 +3987,7 @@
           case 0x96: asciiString[k++]=0x99;  break; // Ö
           case 0xb6: asciiString[k++]=0x94;  break; // ö
           case 0x9f: asciiString[k++]=0xe1;  break; // ß
-<<<<<<< HEAD
-          default: asciiString[k++]=0xdb;  // Unknow... 
-=======
           default: asciiString[k++]=0xdb;  // Unknow...
->>>>>>> 2bf2757d
         }
       } else {
         asciiString[k++]=utf8String[i];
@@ -4473,11 +4372,7 @@
 
 void setup() {
     Serial.begin(115200);
-<<<<<<< HEAD
     //esp_sleep_enable_ext0_wakeup((gpio_num_t) PREVIOUS_BUTTON, 0);
-=======
-    esp_sleep_enable_ext0_wakeup((gpio_num_t) DREHENCODER_BUTTON, 0);
->>>>>>> 2bf2757d
     #ifdef PN5180_ENABLE_LPCD
         // disable pin hold from deep sleep (LPCD)
         gpio_deep_sleep_hold_dis();
@@ -4551,11 +4446,7 @@
 #endif
 
     #ifdef RFID_READER_TYPE_MFRC522_SPI
-<<<<<<< HEAD
         #if (HAL == 4 || HAL == 5)
-=======
-        #if (HAL == 4)
->>>>>>> 2bf2757d
             SPI.begin(RFID_SCK, RFID_MISO, RFID_MOSI, RFID_CS);     // ToDo: Not sure if this should be the default-case
         #else
             SPI.begin();
@@ -4576,16 +4467,11 @@
         #endif
     #else
         #ifdef SD_MMC_1BIT_MODE
-<<<<<<< HEAD
-            //pinMode(2, INPUT_PULLUP);
-=======
             pinMode(2, INPUT_PULLUP);
->>>>>>> 2bf2757d
             while (!SD_MMC.begin("/sdcard", true)) {
         #else
             while (!SD.begin(SPISD_CS)) {
         #endif
-<<<<<<< HEAD
     #endif
                 loggerNl(serialDebug, (char *) FPSTR(unableToMountSd), LOGLEVEL_ERROR);
                 delay(500);
@@ -4610,33 +4496,10 @@
             //digitalWrite(RFID_CS, HIGH);
             mfrc522 = new MFRC522(RFID_CS, RST_PIN);
             mfrc522->PCD_Init(RFID_CS, RST_PIN);
+            mfrc522->PCD_SetAntennaGain(rfidGain);
             delay(50);
             loggerNl(serialDebug, (char *) FPSTR(rfidScannerReady), LOGLEVEL_DEBUG);
         }
-=======
-    #endif
-                loggerNl(serialDebug, (char *) FPSTR(unableToMountSd), LOGLEVEL_ERROR);
-                delay(500);
-                #ifdef SHUTDOWN_IF_SD_BOOT_FAILS
-                    if (millis() >= deepsleepTimeAfterBootFails*1000) {
-                        loggerNl(serialDebug, (char *) FPSTR(sdBootFailedDeepsleep), LOGLEVEL_ERROR);
-                        esp_deep_sleep_start();
-                    }
-                #endif
-            }
-
-    #ifdef RFID_READER_TYPE_MFRC522_I2C
-        i2cBusTwo.begin(ext_IIC_DATA, ext_IIC_CLK, 40000);
-        delay(50);
-        loggerNl(serialDebug, (char *) FPSTR(rfidScannerReady), LOGLEVEL_DEBUG);
-    #endif
-
-    #ifdef RFID_READER_TYPE_MFRC522_SPI
-        mfrc522.PCD_Init();
-        mfrc522.PCD_SetAntennaGain(rfidGain);
-        delay(50);
-        loggerNl(serialDebug, (char *) FPSTR(rfidScannerReady), LOGLEVEL_DEBUG);
->>>>>>> 2bf2757d
     #endif
 
    // welcome message
@@ -4647,17 +4510,13 @@
    Serial.println(F(" | |___   ___) | |  __/  | |_| | | | | | | | | (_) |"));
    Serial.println(F(" |_____| |____/  |_|      \\__,_| |_| |_| |_|  \\___/ "));
    Serial.println(F(" Rfid-controlled musicplayer\n"));
-<<<<<<< HEAD
-
-   //reset GPIOs after sleep as they now RTC IOs
-   rtc_gpio_deinit(gpio_num_t(PAUSEPLAY_BUTTON));
-   rtc_gpio_deinit(gpio_num_t(NEXT_BUTTON));
-   rtc_gpio_deinit(gpio_num_t(PREVIOUS_BUTTON));
-   
-=======
    // print wake-up reason
    printWakeUpReason();
->>>>>>> 2bf2757d
+   //reset GPIOs after sleep as they now RTC IOs
+   //rtc_gpio_deinit(gpio_num_t(PAUSEPLAY_BUTTON));
+   //rtc_gpio_deinit(gpio_num_t(NEXT_BUTTON));
+   //rtc_gpio_deinit(gpio_num_t(PREVIOUS_BUTTON));
+   
    #ifdef PN5180_ENABLE_LPCD
      // disable pin hold from deep sleep
      gpio_deep_sleep_hold_dis();
@@ -4688,10 +4547,7 @@
         headphoneLastDetectionState = digitalRead(HP_DETECT);
     #endif
 
-<<<<<<< HEAD
-    //Print the wakeup reason for ESP32
-    print_wakeup_reason();
-      
+     
     // Get some stuff from NVS...
     // Get initial LED-brightness from NVS
 
@@ -4702,28 +4558,6 @@
     } else {
         prefsSettings.putUChar("operating_mode", ESPUINO_MODE);
         //loggerNl((char *) FPSTR(wroteInitialModeToNvs), LOGLEVEL_ERROR);
-=======
-    // Create queues
-    volumeQueue = xQueueCreate(1, sizeof(int));
-    if (volumeQueue == NULL) {
-        loggerNl(serialDebug, (char *) FPSTR(unableToCreateVolQ), LOGLEVEL_ERROR);
-    }
-
-    rfidCardQueue = xQueueCreate(1, (cardIdSize + 1) * sizeof(char));
-    if (rfidCardQueue == NULL) {
-        loggerNl(serialDebug, (char *) FPSTR(unableToCreateRfidQ), LOGLEVEL_ERROR);
-    }
-
-    trackControlQueue = xQueueCreate(1, sizeof(uint8_t));
-    if (trackControlQueue == NULL) {
-        loggerNl(serialDebug, (char *) FPSTR(unableToCreateMgmtQ), LOGLEVEL_ERROR);
-    }
-
-    char **playlistArray;
-    trackQueue = xQueueCreate(1, sizeof(playlistArray));
-    if (trackQueue == NULL) {
-        loggerNl(serialDebug, (char *) FPSTR(unableToCreatePlayQ), LOGLEVEL_ERROR);
->>>>>>> 2bf2757d
     }
 
     // Get some stuff from NVS...
@@ -4955,24 +4789,34 @@
     timerAlarmEnable(timer);
 
     #ifdef BLUETOOTH_ENABLE
-        if (operating_mode == BT_MODE) {
-            
-            i2s_pin_config_t pin_config = {
-                .bck_io_num = I2S_BCLK,
-                .ws_io_num = I2S_LRC,
-                .data_out_num = I2S_DOUT,
-                .data_in_num = I2S_PIN_NO_CHANGE
-            };
-
-            a2dp_sink.set_pin_config(pin_config);
-            a2dp_sink.start("ESPuino");
-
-<<<<<<< HEAD
-            #ifdef NEOPIXEL_ENABLE
-                showLedBT = true;
-            #endif
-            
-        }        
+    if(operationMode == BT_MODE) {
+        a2dp_sink = new BluetoothA2DPSink();
+        i2s_pin_config_t pin_config = {
+            .bck_io_num = I2S_BCLK,
+            .ws_io_num = I2S_LRC,
+            .data_out_num = I2S_DOUT,
+            .data_in_num = I2S_PIN_NO_CHANGE
+        };
+        a2dp_sink->set_pin_config(pin_config);
+        a2dp_sink->start((char *) FPSTR(nameBluetoothDevice));
+        #ifdef NEOPIXEL_ENABLE
+            showLedBT = true;
+        #endif
+    } else {
+        esp_bt_mem_release(ESP_BT_MODE_BTDM);
+    #endif
+        xTaskCreatePinnedToCore(
+            playAudio, /* Function to implement the task */
+            "mp3play", /* Name of the task */
+            11000,  /* Stack size in words */
+            NULL,  /* Task input parameter */
+            2 | portPRIVILEGE_BIT,  /* Priority of the task */
+            &mp3Play,  /* Task handle. */
+            1 /* Core where the task should run */
+        );
+        wifiManager();
+    #ifdef BLUETOOTH_ENABLE
+    }
     #endif
 
     // Create tasks
@@ -4987,25 +4831,6 @@
             0 /* Core where the task should run */
         );
     }
-
-    if (operating_mode == ESPUINO_MODE) {
-        xTaskCreatePinnedToCore(
-            playAudio, /* Function to implement the task */
-            "mp3play", /* Name of the task */
-            11000,  /* Stack size in words */
-            NULL,  /* Task input parameter */
-            2 | portPRIVILEGE_BIT,  /* Priority of the task */
-            &mp3Play,  /* Task handle. */
-            1 /* Core where the task should run */
-        );
-    }
-=======
-    // Activate internal pullups for all buttons
-    pinMode(DREHENCODER_BUTTON, INPUT_PULLUP);
-    pinMode(PAUSEPLAY_BUTTON, INPUT_PULLUP);
-    pinMode(NEXT_BUTTON, INPUT_PULLUP);
-    pinMode(PREVIOUS_BUTTON, INPUT_PULLUP);
->>>>>>> 2bf2757d
 
     #ifdef HWPULLUP 
         pinMode(PAUSEPLAY_BUTTON, INPUT);
@@ -5040,7 +4865,6 @@
         }
     #endif
 
-<<<<<<< HEAD
     // set wakupmask for powersave over RTC GPIOs as ext1 wakupsource 
     esp_sleep_enable_ext0_wakeup((gpio_num_t)PAUSEPLAY_BUTTON, 0);
     
@@ -5048,44 +4872,11 @@
       wifiEnabled = getWifiEnableStatusFromNVS();
       wifiManager();
     }
-=======
-    operationMode = readOperationModeFromNVS();
-    wifiEnabled = getWifiEnableStatusFromNVS();
-
-    #ifdef BLUETOOTH_ENABLE
-    if(operationMode == OPMODE_BLUETOOTH) {
-        a2dp_sink = new BluetoothA2DPSink();
-        i2s_pin_config_t pin_config = {
-            .bck_io_num = I2S_BCLK,
-            .ws_io_num = I2S_LRC,
-            .data_out_num = I2S_DOUT,
-            .data_in_num = I2S_PIN_NO_CHANGE
-        };
-        a2dp_sink->set_pin_config(pin_config);
-        a2dp_sink->start((char *) FPSTR(nameBluetoothDevice));
-    } else {
-        esp_bt_mem_release(ESP_BT_MODE_BTDM);
-    #endif
-        xTaskCreatePinnedToCore(
-            playAudio, /* Function to implement the task */
-            "mp3play", /* Name of the task */
-            11000,  /* Stack size in words */
-            NULL,  /* Task input parameter */
-            2 | portPRIVILEGE_BIT,  /* Priority of the task */
-            &mp3Play,  /* Task handle. */
-            1 /* Core where the task should run */
-        );
-        wifiManager();
-    #ifdef BLUETOOTH_ENABLE
-    }
-    #endif
->>>>>>> 2bf2757d
 
     lastTimeActiveTimestamp = millis();     // initial set after boot
 
     bootComplete = true;
 
-<<<<<<< HEAD
     if (operating_mode != BT_MODE) {
         Serial.print(F("\n****Before BLEDevice::deinit ESP.getFreeHeap() "));
         Serial.printf("%u\n",ESP.getFreeHeap());
@@ -5103,11 +4894,6 @@
     loggerNl(serialDebug, logBuf, LOGLEVEL_DEBUG);
     Serial.printf("PSRAM: %u bytes\n", ESP.getPsramSize());
     playAudioMenu((char *) FPSTR(welcome));
-=======
-    snprintf(logBuf, serialLoglength, "%s: %u", (char *) FPSTR(freeHeapAfterSetup), ESP.getFreeHeap());
-    loggerNl(serialDebug, logBuf, LOGLEVEL_DEBUG);
-    Serial.printf("PSRAM: %u bytes\n", ESP.getPsramSize());
->>>>>>> 2bf2757d
 }
 
 #ifdef BLUETOOTH_ENABLE
@@ -5121,100 +4907,31 @@
 #endif
 
 void loop() {
-<<<<<<< HEAD
     if (operating_mode != BT_MODE) {
       webserverStart();
     }
 
     if (operating_mode == BT_MODE) {
-       lastTimeActiveTimestamp = millis(); //prevent sleep
-    }
-
-	#ifdef FTP_ENABLE
-        ftpManager();
-    #endif
-    
-=======
-
-    #ifdef BLUETOOTH_ENABLE
-    if(operationMode == OPMODE_BLUETOOTH) {
-        bluetoothHandler();
-    } else {
-    #endif
-        webserverStart();
-        #ifdef FTP_ENABLE
-            ftpManager();
-        #endif
-        volumeHandler(minVolume, maxVolume);
-        if (wifiManager() == WL_CONNECTED) {
-            #ifdef MQTT_ENABLE
-                if (enableMqtt) {
-                    reconnect();
-                    MQTTclient.loop();
-                    postHeartbeatViaMqtt();
-                }
-            #endif
-            #ifdef FTP_ENABLE
-                if (ftpEnableLastStatus && ftpEnableCurrentStatus) {
-                    ftpSrv->handleFTP();
-                }
-            #endif
-        }
-        #ifdef FTP_ENABLE
-            if (ftpEnableLastStatus && ftpEnableCurrentStatus) {
-                if (ftpSrv->isConnected()) {
-                    lastTimeActiveTimestamp = millis();     // Re-adjust timer while client is connected to avoid ESP falling asleep
-                }
-            }
-        #endif
-        ws.cleanupClients();
-    #ifdef BLUETOOTH_ENABLE
-    }
-    #endif
-
-
->>>>>>> 2bf2757d
+      bluetoothHandler();
+    }
+
     #ifdef HEADPHONE_ADJUST_ENABLE
         headphoneVolumeManager();
     #endif
     #ifdef MEASURE_BATTERY_VOLTAGE
         batteryVoltageTester();
     #endif
-<<<<<<< HEAD
     #ifdef USE_ENCODER
         volumeHandler(minVolume, maxVolume);
     #endif
-=======
->>>>>>> 2bf2757d
-    buttonHandler();
-    doButtonActions();
+    if (operating_mode != BT_MODE) {
+        buttonHandler();
+        doButtonActions();
+        rfidPreferenceLookupHandler();
+    }
+
     sleepHandler();
     deepSleepManager();
-    rfidPreferenceLookupHandler();
-<<<<<<< HEAD
-    if (wifiManager() == WL_CONNECTED) {
-        #ifdef MQTT_ENABLE
-            if (enableMqtt) {
-                reconnect();
-                MQTTclient.loop();
-                postHeartbeatViaMqtt();
-            }
-        #endif
-        #ifdef FTP_ENABLE
-            if (ftpEnableLastStatus && ftpEnableCurrentStatus) {
-                ftpSrv->handleFTP();
-            }
-        #endif
-    }
-    #ifdef FTP_ENABLE
-        if (ftpEnableLastStatus && ftpEnableCurrentStatus) {
-            if (ftpSrv->isConnected()) {
-                lastTimeActiveTimestamp = millis();     // Re-adjust timer while client is connected to avoid ESP falling asleep
-            }
-        }
-    #endif
-=======
->>>>>>> 2bf2757d
 
     #ifdef PLAY_LAST_RFID_AFTER_REBOOT
         if (operating_mode != BT_MODE) {
@@ -5222,10 +4939,6 @@
         }
     #endif
 
-<<<<<<< HEAD
-    ws.cleanupClients();
-=======
->>>>>>> 2bf2757d
 }
 
 
@@ -5271,23 +4984,4 @@
 void audio_lasthost(const char *info) {  //stream URL played
     snprintf(logBuf, serialLoglength, "lasthost    : %s", info);
     loggerNl(serialDebug, logBuf, LOGLEVEL_INFO);
-<<<<<<< HEAD
-}
-
-void print_wakeup_reason(){
-  esp_sleep_wakeup_cause_t wakeup_reason;
- 
-  wakeup_reason = esp_sleep_get_wakeup_cause();
- 
-  switch(wakeup_reason)
-  {
-    case ESP_SLEEP_WAKEUP_EXT0 : Serial.println(F("Wakeup caused by external signal using RTC_IO")); break;
-    case ESP_SLEEP_WAKEUP_EXT1 : Serial.println(F("Wakeup caused by external signal using RTC_CNTL")); break;
-    case ESP_SLEEP_WAKEUP_TIMER : Serial.println(F("Wakeup caused by timer")); break;
-    case ESP_SLEEP_WAKEUP_TOUCHPAD : Serial.println(F("Wakeup caused by touchpad")); break;
-    case ESP_SLEEP_WAKEUP_ULP : Serial.println(F("Wakeup caused by ULP program")); break;
-    default : Serial.printf("Wakeup was not caused by deep sleep: %d\n",wakeup_reason); break;
-  }
-=======
->>>>>>> 2bf2757d
 }