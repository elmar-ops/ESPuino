#include "Arduino.h"

//######################### INFOS ####################################
<<<<<<< HEAD
// This is the general configfile for Tonuino-configuration.

//################## HARDWARE-PLATFORM ###############################
/* Make sure to also edit the configfile, that is specific for your platform.
   If in doubts (your develboard is not listed) use HAL 1
   1: Wemos Lolin32             => settings-lolin32.h
   2: ESP32-A1S Audiokit        => settings-espa1s.h
   3: Wemos Lolin D32           => settings-lolin_D32.h
   4: Wemos Lolin D32 pro       => settings-lolin_D32_pro.h
   5: TTGO-T8					=> settings-ttgo-t8.h
   more to come...
*/
#define HAL 5

//########################## MODULES #################################
//######################### INFOS ####################################
#define MDNS_ENABLE                     // When enabled, you don't have to handle with Tonuino's IP-address. If hostname is set to "tonuino", you can reach it via tonuino.local
//#define MQTT_ENABLE                   // Make sure to configure mqtt-server and (optionally) username+pwd
//#define FTP_ENABLE                    // Enables FTP-server
#define NEOPIXEL_ENABLE               // Don't forget configuration of NUM_LEDS if enabled
//#define NEOPIXEL_REVERSE_ROTATION     // Some Neopixels are adressed/soldered counter-clockwise. This can be configured here.
#define LANGUAGE 1                      // 1 = deutsch; 2 = english
//#define STATIC_IP_ENABLE              // Enables static IP-configuration (change static ip-section accordingly)
//#define HEADPHONE_ADJUST_ENABLE       // Used to adjust (lower) volume for optional headphone-pcb (refer maxVolumeSpeaker / maxVolumeHeadphone)
#define SHUTDOWN_IF_SD_BOOT_FAILS       // Will put ESP to deepsleep if boot fails due to SD. Really recommend this if there's in battery-mode no other way to restart ESP! Interval adjustable via deepsleepTimeAfterBootFails.
//#define MEASURE_BATTERY_VOLTAGE         // Enables battery-measurement via GPIO (ADC) and voltage-divider
//#define PLAY_LAST_RFID_AFTER_REBOOT   // When restarting ESPuino, the last RFID that was active before, is recalled and played
#define USE_LAST_VOLUME_AFTER_REBOOT    // Remembers the volume used at last shutdown after reboot
//#define USE_ENCODER                   // IF HW rotary encoder used
#define HWPULLUP                        // 10K external resistor used for pullup

#define BLUETOOTH_ENABLE          // Doesn't work currently (so don't enable) as there's not enough DRAM available

//################## select SD card mode #############################
#define SD_MMC_1BIT_MODE            // run SD card in SD-MMC 1Bit mode
#define SINGLE_SPI_ENABLE         // If only one SPI-instance should be used instead of two (not yet working!) (Works on ESP32-A1S with RFID via I2C)

=======
// This is the general configfile for ESPuino-configuration.

//################## HARDWARE-PLATFORM ###############################
/* Make sure to also edit the configfile, that is specific for your platform.
   If in doubts (your develboard is not listed) use HAL 1
   1: Wemos Lolin32             => settings-lolin32.h
   2: ESP32-A1S Audiokit        => settings-espa1s.h
   3: Wemos Lolin D32           => settings-lolin_D32.h
   4: Wemos Lolin D32 pro       => settings-lolin_D32_pro.h
   more to come...
*/
 #define HAL 1                // HAL 1 = LoLin32, 2 = ESP32-A1S-AudioKit, 3 = Lolin D32, 4 = Lolin D32 pro


//########################## MODULES #################################
#define MDNS_ENABLE                     // When enabled, you don't have to handle with ESPuino's IP-address. If hostname is set to "ESPuino", you can reach it via ESPuino.local
#define MQTT_ENABLE                     // Make sure to configure mqtt-server and (optionally) username+pwd
#define FTP_ENABLE                      // Enables FTP-server; DON'T FORGET TO ACTIVATE AFTER BOOT BY PRESSING PAUSE + NEXT-BUTTONS (IN PARALLEL)!
#define NEOPIXEL_ENABLE                 // Don't forget configuration of NUM_LEDS if enabled
//#define NEOPIXEL_REVERSE_ROTATION     // Some Neopixels are adressed/soldered counter-clockwise. This can be configured here.
#define LANGUAGE 1                      // 1 = deutsch; 2 = english
//#define STATIC_IP_ENABLE              // Enables static IP-configuration (change static ip-section accordingly)
//#define HEADPHONE_ADJUST_ENABLE       // Used to adjust (lower) volume for optional headphone-pcb (refer maxVolumeSpeaker / maxVolumeHeadphone)
#define SHUTDOWN_IF_SD_BOOT_FAILS       // Will put ESP to deepsleep if boot fails due to SD. Really recommend this if there's in battery-mode no other way to restart ESP! Interval adjustable via deepsleepTimeAfterBootFails.
#define MEASURE_BATTERY_VOLTAGE         // Enables battery-measurement via GPIO (ADC) and voltage-divider
//#define PLAY_LAST_RFID_AFTER_REBOOT   // When restarting ESPuino, the last RFID that was active before, is recalled and played
//#define USE_LAST_VOLUME_AFTER_REBOOT  // Remembers the volume used at last shutdown after reboot

#define BLUETOOTH_ENABLE                // If enabled and bluetooth-mode is active, you can stream to your ESPuino via bluetooth (a2dp-sink).


//################## select SD card mode #############################
//#define SD_MMC_1BIT_MODE              // run SD card in SD-MMC 1Bit mode
//#define SINGLE_SPI_ENABLE             // If only one SPI-instance should be used instead of two (not yet working!) (Works on ESP32-A1S with RFID via I2C)


//################## select RFID reader ##############################
#define RFID_READER_TYPE_MFRC522_SPI    // use MFRC522 via SPI
//#define RFID_READER_TYPE_MFRC522_I2C  // use MFRC522 via I2C
//#define RFID_READER_TYPE_PN5180       // use PN5180

#ifdef RFID_READER_TYPE_PN5180
    //#define PN5180_ENABLE_LPCD        // enable PN5180 low power card detection. Wakes up ESPuino if RFID-tag was applied while deepsleep is active.
#endif

#ifdef RFID_READER_TYPE_MFRC522_SPI
    uint8_t rfidGain = 0x07 << 4;      // Sensitivity of RC522. For possible values see reference: https://forum.espuino.de/uploads/default/original/1X/9de5f8d35cbc123c1378cad1beceb3f51035cec0.png
#endif
>>>>>>> 2bf2757d

//################## select RFID reader ##############################
#define RFID_READER_TYPE_MFRC522_SPI        // use MFRC522 via SPI
//#define RFID_READER_TYPE_MFRC522_I2C        // use MFRC522 via I2C
//#define RFID_READER_TYPE_PN5180			  // use PN5180
//#define PN5180_ENABLE_LPCD                    // enable PN5180 low power card detection: wake up on card detection

//#################### Various settings ##############################
// Loglevels available (don't change!)
#define LOGLEVEL_ERROR                  1           // only errors
#define LOGLEVEL_NOTICE                 2           // errors + important messages
#define LOGLEVEL_INFO                   3           // infos + errors + important messages
#define LOGLEVEL_DEBUG                  4           // almost everything

// Serial-logging-configuration
const uint8_t serialDebug = LOGLEVEL_DEBUG;          // Current loglevel for serial console

// Static ip-configuration
#ifdef STATIC_IP_ENABLE
    IPAddress local_IP(192, 168, 2, 100);           // ESPuino's IP
    IPAddress gateway(192, 168, 2, 1);              // IP of the gateway/router
    IPAddress subnet(255, 255, 255, 0);             // Netmask of your network (/24 => 255.255.255.0)
    IPAddress primaryDNS(192, 168, 2, 1);           // DNS-server of your network; in private networks it's usually the gatewy's IP
#endif

// Buttons (better leave unchanged if in doubts :-))
uint8_t buttonDebounceInterval = 50;                // Interval in ms to software-debounce buttons
uint16_t intervalToLongPress = 700;                 // Interval in ms to distinguish between short and long press of previous/next-button

// RFID
#define RFID_SCAN_INTERVAL 300                      // Interval-time in ms (how often is RFID read?)

// Automatic restart
#ifdef SHUTDOWN_IF_SD_BOOT_FAILS
    uint32_t deepsleepTimeAfterBootFails = 20;      // Automatic restart takes place if boot was not successful after this period (in seconds)
#endif

// FTP
// Nothing to be configured here...
// Default user/password is esp32/esp32 but can be changed via webgui

// ESPuino will create a WiFi if joing existing WiFi was not possible. Name can be configured here.
static const char accessPointNetworkSSID[] PROGMEM = "ESPuino";     // Access-point's SSID
<<<<<<< HEAD
=======
static const char nameBluetoothDevice[] PROGMEM = "ESPuino";        // Name of your ESPuino as Bluetooth-device
>>>>>>> 2bf2757d

// Where to store the backup-file for NVS-records
static const char backupFile[] PROGMEM = "/backup.txt"; // File is written every time a (new) RFID-assignment via GUI is done


//#################### Settings for optional Modules##############################
// (optinal) Neopixel
#ifdef NEOPIXEL_ENABLE
    #define NUM_LEDS                    1          // number of LEDs
    #define CHIPSET                     WS2812B     // type of Neopixel
    #define COLOR_ORDER                 GRB
#endif

// (optional) Default-voltages for battery-monitoring via Neopixel
float warningLowVoltage = 3.4;                      // If battery-voltage is >= this value, a cyclic warning will be indicated by Neopixel (can be changed via GUI!)
uint8_t voltageCheckInterval = 10;                  // How of battery-voltage is measured (in minutes) (can be changed via GUI!)
float voltageIndicatorLow = 3.0;                    // Lower range for Neopixel-voltage-indication (0 leds) (can be changed via GUI!)
float voltageIndicatorHigh = 4.2;                   // Upper range for Neopixel-voltage-indication (all leds) (can be changed via GUI!)

// (optinal) Headphone-detection (leave unchanged if in doubts...)
#ifdef HEADPHONE_ADJUST_ENABLE
    uint16_t headphoneLastDetectionDebounce = 1000; // Debounce-interval in ms when plugging in headphone
#endif

// (optional) Topics for MQTT
#ifdef MQTT_ENABLE
    uint16_t mqttRetryInterval = 60;                // Try to reconnect to MQTT-server every (n) seconds if connection is broken
    uint8_t mqttMaxRetriesPerInterval = 1;          // Number of retries per time-interval (mqttRetryInterval). mqttRetryInterval 60 / mqttMaxRetriesPerInterval 1 => once every 60s
    #define DEVICE_HOSTNAME "ESP32-ESPuino"         // Name that is used for MQTT
    static const char topicSleepCmnd[] PROGMEM = "Cmnd/ESPuino/Sleep";
    static const char topicSleepState[] PROGMEM = "State/ESPuino/Sleep";
    static const char topicRfidCmnd[] PROGMEM = "Cmnd/ESPuino/Rfid";
    static const char topicRfidState[] PROGMEM = "State/ESPuino/Rfid";
    static const char topicTrackState[] PROGMEM = "State/ESPuino/Track";
    static const char topicTrackControlCmnd[] PROGMEM = "Cmnd/ESPuino/TrackControl";
    static const char topicLoudnessCmnd[] PROGMEM = "Cmnd/ESPuino/Loudness";
    static const char topicLoudnessState[] PROGMEM = "State/ESPuino/Loudness";
    static const char topicSleepTimerCmnd[] PROGMEM = "Cmnd/ESPuino/SleepTimer";
    static const char topicSleepTimerState[] PROGMEM = "State/ESPuino/SleepTimer";
    static const char topicState[] PROGMEM = "State/ESPuino/State";
    static const char topicCurrentIPv4IP[] PROGMEM = "State/ESPuino/IPv4";
    static const char topicLockControlsCmnd[] PROGMEM ="Cmnd/ESPuino/LockControls";
    static const char topicLockControlsState[] PROGMEM ="State/ESPuino/LockControls";
    static const char topicPlaymodeState[] PROGMEM = "State/ESPuino/Playmode";
    static const char topicRepeatModeCmnd[] PROGMEM = "Cmnd/ESPuino/RepeatMode";
    static const char topicRepeatModeState[] PROGMEM = "State/ESPuino/RepeatMode";
    static const char topicLedBrightnessCmnd[] PROGMEM = "Cmnd/ESPuino/LedBrightness";
    static const char topicLedBrightnessState[] PROGMEM = "State/ESPuino/LedBrightness";
    #ifdef MEASURE_BATTERY_VOLTAGE
        static const char topicBatteryVoltage[] PROGMEM = "State/ESPuino/Voltage";
    #endif
#endif

//Operatingmodes

#define ESPUINO_MODE                    1
#define BT_MODE                         2
#define WEBRADIO_MODE                   3<|MERGE_RESOLUTION|>--- conflicted
+++ resolved
@@ -1,8 +1,7 @@
 #include "Arduino.h"
 
 //######################### INFOS ####################################
-<<<<<<< HEAD
-// This is the general configfile for Tonuino-configuration.
+// This is the general configfile for ESPuino-configuration.
 
 //################## HARDWARE-PLATFORM ###############################
 /* Make sure to also edit the configfile, that is specific for your platform.
@@ -14,14 +13,14 @@
    5: TTGO-T8					=> settings-ttgo-t8.h
    more to come...
 */
-#define HAL 5
+ #define HAL 5                // HAL 1 = LoLin32, 2 = ESP32-A1S-AudioKit, 3 = Lolin D32, 4 = Lolin D32 pro
+
 
 //########################## MODULES #################################
-//######################### INFOS ####################################
-#define MDNS_ENABLE                     // When enabled, you don't have to handle with Tonuino's IP-address. If hostname is set to "tonuino", you can reach it via tonuino.local
-//#define MQTT_ENABLE                   // Make sure to configure mqtt-server and (optionally) username+pwd
-//#define FTP_ENABLE                    // Enables FTP-server
-#define NEOPIXEL_ENABLE               // Don't forget configuration of NUM_LEDS if enabled
+#define MDNS_ENABLE                     // When enabled, you don't have to handle with ESPuino's IP-address. If hostname is set to "ESPuino", you can reach it via ESPuino.local
+//#define MQTT_ENABLE                     // Make sure to configure mqtt-server and (optionally) username+pwd
+//#define FTP_ENABLE                      // Enables FTP-server; DON'T FORGET TO ACTIVATE AFTER BOOT BY PRESSING PAUSE + NEXT-BUTTONS (IN PARALLEL)!
+#define NEOPIXEL_ENABLE                 // Don't forget configuration of NUM_LEDS if enabled
 //#define NEOPIXEL_REVERSE_ROTATION     // Some Neopixels are adressed/soldered counter-clockwise. This can be configured here.
 #define LANGUAGE 1                      // 1 = deutsch; 2 = english
 //#define STATIC_IP_ENABLE              // Enables static IP-configuration (change static ip-section accordingly)
@@ -33,48 +32,11 @@
 //#define USE_ENCODER                   // IF HW rotary encoder used
 #define HWPULLUP                        // 10K external resistor used for pullup
 
-#define BLUETOOTH_ENABLE          // Doesn't work currently (so don't enable) as there's not enough DRAM available
+#define BLUETOOTH_ENABLE                // If enabled and bluetooth-mode is active, you can stream to your ESPuino via bluetooth (a2dp-sink).
 
 //################## select SD card mode #############################
 #define SD_MMC_1BIT_MODE            // run SD card in SD-MMC 1Bit mode
 #define SINGLE_SPI_ENABLE         // If only one SPI-instance should be used instead of two (not yet working!) (Works on ESP32-A1S with RFID via I2C)
-
-=======
-// This is the general configfile for ESPuino-configuration.
-
-//################## HARDWARE-PLATFORM ###############################
-/* Make sure to also edit the configfile, that is specific for your platform.
-   If in doubts (your develboard is not listed) use HAL 1
-   1: Wemos Lolin32             => settings-lolin32.h
-   2: ESP32-A1S Audiokit        => settings-espa1s.h
-   3: Wemos Lolin D32           => settings-lolin_D32.h
-   4: Wemos Lolin D32 pro       => settings-lolin_D32_pro.h
-   more to come...
-*/
- #define HAL 1                // HAL 1 = LoLin32, 2 = ESP32-A1S-AudioKit, 3 = Lolin D32, 4 = Lolin D32 pro
-
-
-//########################## MODULES #################################
-#define MDNS_ENABLE                     // When enabled, you don't have to handle with ESPuino's IP-address. If hostname is set to "ESPuino", you can reach it via ESPuino.local
-#define MQTT_ENABLE                     // Make sure to configure mqtt-server and (optionally) username+pwd
-#define FTP_ENABLE                      // Enables FTP-server; DON'T FORGET TO ACTIVATE AFTER BOOT BY PRESSING PAUSE + NEXT-BUTTONS (IN PARALLEL)!
-#define NEOPIXEL_ENABLE                 // Don't forget configuration of NUM_LEDS if enabled
-//#define NEOPIXEL_REVERSE_ROTATION     // Some Neopixels are adressed/soldered counter-clockwise. This can be configured here.
-#define LANGUAGE 1                      // 1 = deutsch; 2 = english
-//#define STATIC_IP_ENABLE              // Enables static IP-configuration (change static ip-section accordingly)
-//#define HEADPHONE_ADJUST_ENABLE       // Used to adjust (lower) volume for optional headphone-pcb (refer maxVolumeSpeaker / maxVolumeHeadphone)
-#define SHUTDOWN_IF_SD_BOOT_FAILS       // Will put ESP to deepsleep if boot fails due to SD. Really recommend this if there's in battery-mode no other way to restart ESP! Interval adjustable via deepsleepTimeAfterBootFails.
-#define MEASURE_BATTERY_VOLTAGE         // Enables battery-measurement via GPIO (ADC) and voltage-divider
-//#define PLAY_LAST_RFID_AFTER_REBOOT   // When restarting ESPuino, the last RFID that was active before, is recalled and played
-//#define USE_LAST_VOLUME_AFTER_REBOOT  // Remembers the volume used at last shutdown after reboot
-
-#define BLUETOOTH_ENABLE                // If enabled and bluetooth-mode is active, you can stream to your ESPuino via bluetooth (a2dp-sink).
-
-
-//################## select SD card mode #############################
-//#define SD_MMC_1BIT_MODE              // run SD card in SD-MMC 1Bit mode
-//#define SINGLE_SPI_ENABLE             // If only one SPI-instance should be used instead of two (not yet working!) (Works on ESP32-A1S with RFID via I2C)
-
 
 //################## select RFID reader ##############################
 #define RFID_READER_TYPE_MFRC522_SPI    // use MFRC522 via SPI
@@ -86,9 +48,8 @@
 #endif
 
 #ifdef RFID_READER_TYPE_MFRC522_SPI
-    uint8_t rfidGain = 0x07 << 4;      // Sensitivity of RC522. For possible values see reference: https://forum.espuino.de/uploads/default/original/1X/9de5f8d35cbc123c1378cad1beceb3f51035cec0.png
+    uint8_t rfidGain = 0x04 << 4;      // Sensitivity of RC522. For possible values see reference: https://forum.espuino.de/uploads/default/original/1X/9de5f8d35cbc123c1378cad1beceb3f51035cec0.png
 #endif
->>>>>>> 2bf2757d
 
 //################## select RFID reader ##############################
 #define RFID_READER_TYPE_MFRC522_SPI        // use MFRC522 via SPI
@@ -132,10 +93,7 @@
 
 // ESPuino will create a WiFi if joing existing WiFi was not possible. Name can be configured here.
 static const char accessPointNetworkSSID[] PROGMEM = "ESPuino";     // Access-point's SSID
-<<<<<<< HEAD
-=======
 static const char nameBluetoothDevice[] PROGMEM = "ESPuino";        // Name of your ESPuino as Bluetooth-device
->>>>>>> 2bf2757d
 
 // Where to store the backup-file for NVS-records
 static const char backupFile[] PROGMEM = "/backup.txt"; // File is written every time a (new) RFID-assignment via GUI is done
