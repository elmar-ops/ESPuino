--- conflicted
+++ resolved
@@ -231,11 +231,7 @@
                         <div id="explorerUploadProgress" class="progress-bar" role="progressbar" ></div>
                     </div>
                 </div>
-<<<<<<< HEAD
-                <br> 
-=======
                 <br>
->>>>>>> 385e80b5
 				</div>
             </fieldset>
         </div>
@@ -544,7 +540,7 @@
     $('#explorerTree').on('select_node.jstree', function (e, data) {
 
         $('input[name=fileOrUrl]').val(data.node.data.path);
-        
+
         if (ActiveSubTab !== 'rfid-music-tab') {
             $('#SubTab.nav-tabs a[id="rfid-music-tab"]').tab('show');
         }
