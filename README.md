# Tonuino based on ESP32 with I2S-DAC-support

## NEWS
Finally, the long announced Tonuino-PCB for Wemos' Lolin32 is [there](https://github.com/biologist79/Tonuino-ESP32-I2S/tree/master/PCBs/Wemos%20Lolin32). It can (optionally) be used alongside with a [headphone-pcb](https://github.com/biologist79/Tonuino-ESP32-I2S/tree/master/PCBs/Headphone%20with%20PCM5102a%20and%20TDA1308). As µC-develboard a Lolin32 is used and it's (optionally) battery-powered. Peripherals (Neopixel, RFID, headphone-pcb and MAX98357a) are driven at 3.3V solely.

## History
[...]
* 11.07.2020: Added support for reversed Neopixel addressing.
* 09.10.2020: mqttUser / mqttPassword can now be configured via webgui.
* 16.10.2020: Added English as supported lanuage.
* 01.11.2020: Added directive `SD_NOT_MANDATORY_ENABLE`: for debugging puposes SD can be bypassed at boot.
* 17.11.2020: Introduced a distinct volume for headphone for optional headphone-PCB.
* 20.11.2020: Added directive `MEASURE_BATTERY_VOLTAGE`: monitoring battery's voltage is now supported.
* 25.11.2020: WiFi can now be enabled/disabled instantly by pressing two buttons.
* 28.11.2020: Battery's voltage can now be visualized by Neopixel by short-press of rotary encoder's button.
* 28.11.2020: Added directive `PLAY_LAST_RFID_AFTER_REBOOT`: Tonuino will recall the last RFID played after reboot.
* 05.12.2020: Added filebrowser to webgui (thanks @mariolukas for contribution!)
* 05.12.2020: Moved all user-relevant settings to src/settings.h
* 06.12.2020: Added PCB for Wemos Lolin32
* 08.12.2020: Reworked MQTT-timeout-Management
* 09.12.2020: mDNS-feature added. If tonuino's name is "tonuino", you can use `tonuino.local` instead it's of IP-address.
* 11.12.2020: Revised GUI-design (thanks @mariolukas for contribution!) + (untested) PCB added for Wemos Lolin D32 + gerberfiles for headphone-PCB
* 18.12.2020: Added SD-MMC 1 Bit-mode (`SD_MMC_1BIT_MODE`). This mode needs one GPIO less and provides almost doubled speed (compared to SPI) for FTP-transfers (thanks @tueddy for contribution!)
* 18.12.2020: Added support for RFID-reader PN5180 (`RFID_READER_TYPE_PN5180`). PN5180 has better RFID-range/sensitivity and can read ISO-15693 / iCode SLIX2-tags aka 'Tonies' (thanks @tueddy for contribution!)
* 20.12.2020: Due to memory-issues with webstreams, FTP needs to be activated by pressing pause+next-button now
<br />More to come...
* 23.12.2020: User-config is now split into general part (settings.h) and develboard-specific part (e.g. settings-lolin32.h)
* 13.01.2020: Added fileexlorer to webgui (thanks @grch87 for contribution!). Now files and directories can be renamed, uploaded and deleted via webgui.
* 17.01.2020: Added directive `STATIC_IP_ENABLE`: (optional) static IPv4-configuration
## Known bugs
* Some webstreams don't run. Guess it's a combination of saturated connection-pool and lack of heap-memory. Works probably better if ESP32-WROVER (e.g. Lolin D32 pro) is used, as this chip has PSRAM. Advice: Don't enable modules (e.g. MQTT) if you don't need them as this could save memory (and trouble).
* English translation for webgui is currently outdated. This will be fixed soon when i18n-support will be integrated.
## Disclaimer
This is a **fork** of the popular [Tonuino-project](https://github.com/xfjx/TonUINO) which means, that it only shares the basic concept of controlling a music-player by RFID-tags and buttons. **Said this I want to rule out, that the code-basis is completely different and developed by myself + contributors**. So there might be features, that are supported by my fork whereas others are missing or implemented differently. For sure both share that it's non-profit, DIY and developed on [Arduino](https://www.arduino.cc/).


## What's different (basically)?
The original project makes use of microcontrollers (µC) like Arduino nano (which is the [Microchip AVR-platform](https://de.wikipedia.org/wiki/Microchip_AVR) behind the scenes). Music-decoding is done in hardware using [DFPlayer mini](https://wiki.dfrobot.com/DFPlayer_Mini_SKU_DFR0299) which offers an uSD-card-slot and an integrated amp as well. Control of this unit is done by a serial-interconnect with a µC using the API provided.

The core of my implementation is based on the popular [ESP32 by Espressif](https://www.espressif.com/en/products/hardware/esp32/overview). Having WiFi-support out-of-the-box makes it possible to provide further features like an integrated FTP-server (to feed the player with music), smarthome-integration via MQTT, webradio and administration via webgui. However, my primary focus was to port the project to a modular base. Said this mp3-decoding is done in software with a dedicated uSD-card-slot and music-output is done via I2S-protocol. I did all my tests on [Adafruit's MAX98357A](https://learn.adafruit.com/adafruit-max98357-i2s-class-d-mono-amp/pinouts), [UDA1334](https://www.adafruit.com/product/3678) and [headphone-pcb](https://github.com/biologist79/Tonuino-ESP32-I2S/tree/master/PCBs/Headphone%20with%20PCM5102a%20and%20TDA1308). Hopefully, not only in theory, other DACs that support I2S can be used as well.

## Basic concept/handling of Tonuino
The basic idea of Tonuino is to provide a way, to use the Arduino-platform for a music-control-concept that supports locally stored music-files without DRM-restrictions. This basically means that RFID-tags are used to direct a music-player. Even for kids this concept is simple: place an RFID-object (card, character) on top of a box and the music starts to play. Place another RFID-object on it and anything else is played. Simple as that.

## Hardware-setup
The heart of my project is an ESP32 on a [Wemos Lolin32 development-board](https://www.ebay.de/itm/4MB-Flash-WEMOS-Lolin32-V1-0-0-WIFI-Bluetooth-Card-Based-ESP-32-ESP-WROOM-32/162716855489). If ordered in China (Aliexpress, eBay e.g.) it's pretty cheap (around 4€) but even in Europe it's only around 8€. Make sure to install the drivers for the USB/Serial-chip (CP2102 e.g.). But probably it's better to use it's successor (which has battery-measurement already included): [Wemos Lolin D32](https://de.aliexpress.com/item/32808551116.html). Or, if you're planning to hear webstreams regularly, [Wemos Lolin D32 pro](https://de.aliexpress.com/item/32883116057.html) might be a good decision. It comes with uSD-slot onboard and because of its ESP32-WROVER-B has PSRAM included. PSRAM is used as webstream-cache and might be used more intensively in future.
* [MAX98357A (like Adafruit's)](https://de.aliexpress.com/item/32999952454.html)
* [uSD-card-reader; 3.3V only; supports SPI + SD-MMC](https://www.ebay.de/itm/Micro-SPI-Kartenleser-Card-Reader-2GB-SD-8GB-SDHC-Card-3-3V-ESP8266-Arduino-NEU/333796577968) or [cheaper](https://de.aliexpress.com/item/4000899753727.html)
* [RFID-reader RC-522](https://www.amazon.de/AZDelivery-Reader-Arduino-Raspberry-gratis/dp/B074S8MRQ7)
* [RFID-reader PN5180](https://de.aliexpress.com/item/4001278551831.html)
* [RFID-tags](https://www.amazon.de/AZDelivery-Keycard-56MHz-Schlüsselkarte-Karte/dp/B07TVJPTM7)
* [Neopixel-ring](https://de.aliexpress.com/item/32673883645.html)
* [Rotary Encoder](https://de.aliexpress.com/item/33041814942.html)
* [Buttons](https://de.aliexpress.com/item/32896285438.html)
* [Speaker](https://www.visaton.de/de/produkte/chassiszubehoer/breitband-systeme/fr-7-4-ohm)
* uSD-card: doesn't have to be a super-fast one; µC is limiting the throughput. Tested 32GB without any problems.
* uSD in SD-MMC (1 Bit) mode: Several devkits with onboard SD slot have support for this mode, e.g.: (https://de.aliexpress.com/item/4001229463219.html)
* optional replace the RFID-reader with a the better one: PN5180 comes with better RFID-range, less power-consumption and support for ISO-15693 / iCode SLIX2 tags (https://www.bing.com/shop?q=pn5180&FORM=SHOPTB)


## Getting Started
* Arduino-IDE can be used but you need to satisfy dependencies for all the libraries listed in `platformio.ini` manually.
* Instead I recommend to install Microsoft's [Visual Studio Code](https://code.visualstudio.com/). This is a popular and powerful IDE that gives you the ability to install tons of (well-supported) plugins.
* Install [Platformio Plugin](https://platformio.org/install/ide?install=vscode) into [Visual Studio Code](https://code.visualstudio.com/) and make sure to have a look at the [documentation](https://docs.platformio.org/en/latest/integration/ide/pioide.html). Step-by-step-manual is available [here](https://randomnerdtutorials.com/vs-code-platformio-ide-esp32-esp8266-arduino/.)
* Install [Git](https://git-scm.com/downloads) and make a copy ("clone") my repository to your local computer using `git clone https://github.com/biologist79/Tonuino-ESP32-I2S.git`. Using git you can keep your local repository easily up to date without doing copy'n'paste. To keep it up to date run `git pull origin master`. Further infos [here}(https://stackoverflow.com/questions/1443210/updating-a-local-repository-with-changes-from-a-github-repository).
* (Optional) Install [Gitlens](https://marketplace.visualstudio.com/items?itemName=eamodio.gitlens) as plugin (to have advanced Git-support).
* Now, that the git-repository is saved locally, import this folder into Platformio as a project.
* There's a file called `platformio.ini`, that contains the configuration for different develboards (e.g. env:lolin32). Platformio supports hundrets of boards out of the box. So probably you need to change/extend that configuration. Guess Lolin32 is described in platformio.ini but you need Lolin D32, then lookup Platformio's [documentation](https://docs.platformio.org/en/latest/boards/espressif32/lolin_d32.html) to know what to change.
* Depending on your operating system (Windows, Mac OS, Linux), you probably need to change `upload_port`and `monitor_port` as well.
* Edit `src/settings.h` according your needs. Especially don't forget to set `HAL` depending on your develboard.
* Edit board-specific (`HAL`) config-file (e.g. `settings-lolin32.h` for Lolin32 or `settings-lolin_d32.h` for Lolin D32). If you're running a board that is not listed there: start with `settings-lolin32.h`. Specific means: it was successfully tested or is at least supposed to be working. Said this I want to outline in many cases `settings-lolin32.h` can be used with other boards as well (with no or just a few tweaks).
* Connect your develboard via USB, click the alien-head to the left and run `Upload and Monitor`. All libraries necessary should be fetched in background now followed by code-compilation. After that, your ESP32 is flashed with the firmware. Depending on your develboard it might me necessary to push a button in order to allow ESP32 to enter flashmode (not necessary für Lolin32, D32 und D32 pro).
* Now have a look at the serial-output at the bottom of Visual Studio Code's windows. At the first run there might appear a few error-messages (related to missing entries in NVS). Don't worry, this is just normal. However, make sure SD is running as this is mandatory!
* If everything ran fine, at the first run, Tonuino should open an access-point with the name "Tonuino". Join this WiFi with your computer (or mobile) and enter `192.168.4.1` to your webbrowser. Enter WiFi-credentials and the hostname. After saving the configuraton, restart Tonuino. Hint: I tried to connect this access-point via Android mobile. Basically that's no problem, but as my mobile detected there'd be no internet-connection, it keept LTE-connection open and prevented me from connecting to `192.168.4.1`. So if in doubts use a computer.
* After reboot Tonuino tries to join your WiFi (with the credentials previously entered). If that was successful, an IP is shown in the serial-console of Visual Studio Code. You can call Tonuino's GUI using a webbrowser via this IP; make sure to allow Javascript. If mDNS-feature is active in `src/settings.h`, you can use the hostname configured extended by .local instead the IP. So if you configured `tonuino` as hostname, you can use `tonuino.local` for webgui and FTP.
* Via FTP you can upload data (but don't expect it to be super fast). It's round about 185 kb/s if SD is in SPI-mode and 310 kB/s if SD is in MMC-mode.
* FTP needs to be activated after boot by pressing `PAUSE` + `NEXT`-buttons (in parallel) first! Neopixel flashes green (1x) if enabling was successful. It'll be disabled automatically after next reboot. Means: you have to enable it every time you need it (if reboot was in between). Sounds annoying and maybe it is, but's running this way in order to have more heap-memory available (for webstream) if FTP isn't running.
* Via webbrowser you can configure various settings and pair RFID-tags with actions. If MQTT/FTp-support was not compiled, their config-tabs won't appear.

## Prerequisites / tipps
* Open settings.h
* choose if optional modules (e.g. MQTT, FTP, Neopixel) should be compiled/enabled
* For debugging-purposes serialDebug can be set to ERROR, NOTICE, INFO or DEBUG.
* If MQTT=yes, set the IP or hostname of the MQTT-server accordingly and check the MQTT-topics (states and commands)
* Advice: don't enable MQTT if there's no broker around because network-timeouts can really be a PITA.
* If Neopixel enabled: set NUM_LEDS to the LED-number of your Neopixel-ring and define the Neopixel-type using `#define CHIPSET`
* If you're using Arduino-IDE please make sure to change ESP32's partition-layout to `No OTA (2MB APP/2MB Spiffs)` as otherwise the sketch won't fit into the flash-memory.
* Open board-specific config-file and edit according your needs.
* If you want to monitor battery's voltage, make sure to enable `MEASURE_BATTERY_VOLTAGE`. Use a voltage-divider as voltage of a LiPo is way too high for ESP32 (only 3.3V supported!). For my tests I connected VBat with a serial connection of 130k + 390k resistors (VBat(+)--130k--X--390k--VBat(-)). X is the measure-point where to connect the GPIO to. If using Lolin D32 or Lolin D32 pro, make sure to leave both resistor-values unchanged at 100k. Same for GPIO: unchanged at 35.
Please note: via GUI upper and lower voltage cut-offs for visualisation of battery-voltage (Neopixel) is available. Additional GUI-configurable values are interval (in minutes) for checking battery voltage and the cut off-voltage below whose a warning is shown via Neopixel.
* If you're using a headphone-pcb with a [headphone jack](https://www.conrad.de/de/p/cliff-fcr1295-klinken-steckverbinder-3-5-mm-buchse-einbau-horizontal-polzahl-3-stereo-schwarz-1-st-705830.html) that has a pin to indicate if there's a plug, you can use this signal along with the feature `HEADPHONE_ADJUST_ENABLE` to limit the maximum headphone-voltage automatically. As per default you have to invert this signal (with a P-channel MOSFET) and connect it to GPIO22.
* Enabling `SHUTDOWN_IF_SD_BOOT_FAILS` is really recommended if you run your Tonuino in battery-mode without having a restart-button exposed to the outside of Tonuino's enclosure. Because otherwise there's no way to restart your Tonuino and the error-state will remain until battery is empty (or you open the enclosure, hehe).
* Enabling `PLAY_LAST_RFID_AFTER_REBOOT` will tell Tonuino to remember the last RFID-tag played after next reboot. So rebooting Tonuino will end up in autoplay. I don't really recommend this feature because if you use it along with a webstream, in case of streaming-issues this might end up in an infinite loop.


## SD-card: SPI or SD-MMC (1 bit)-mode?
Having SD working is mandatory. However, there are two modes available to access SD-cards: SPI and SD-MMC (1 bit).<br />
Advantages SD-MMC (1 bit) over SPI:
* Needs only three GPIOs (instead of four)
* It is almost 70% faster when it comes to FTP-transfer<br />
So why using SPI if SD-MMC seems to be better? The primary problem of SD-MMC is: you cannot choose different GPIOs. That doesn't sound bad but this can (depending on the uSD-card-reader-module) be a problem because maybe GPIO2 is pulled HIGH to 3.3V by a 10k-resistor. For example this is the case when using the reader-module named above in hardware-setup. It's a problem because if GPIO2 is pulled high at boot, ESP32 doesn't enter flash-mode. As soon as flash-mode is entered, it's no longer a problem. However, this behaviour can be an issue if ESP32 is deeply "burried" in Tonuino's enclosure and you want to update its firmware. But fortunately there's a way to bypass this problem: remove the [pullup-resistor shown in the picture](https://raw.githubusercontent.com/biologist79/Tonuino-ESP32-I2S/master/pictures/Pullup-removal.jpg). It can be removed safely because if MMC-mode is set, pullup is done in software using `pinMode(2, INPUT_PULLUP);`.

## RFID: RC522 or PN5180?
RC522 is so to say the Tonuino-standard. It's cheap and works, but RFID-tag has to be placed near the reader. PN5180 instead has better RFID range/sensitivity and can read ISO-15693 / iCode SLIX2-tags aka 'Tonies' (you need a password to read Tonies). You can also wake-up the board with the card. Disadvantages: is a bit more expensive and needs more GPIOs (6/7 instead of 4). Refer PN5180's wire-section below for further informations. Hint: if using 3.3V make sure to connect PN5180 to +5V AND 3.3V. Sounds weird but it's necessary.

## 3.3 or 5V?
* Why 3.3V? Because: if you plan to use battery-mode with a LiPo, there's no 5 V available (unless USB is connected).
That's why my design's focus is 3.3 V. If you want to use 5 V - do so, but be advised it's not compatible with LiPo-battery-mode. The Mosfet-circuit for saving power in deepsleep (see [Lolin32-schematics](https://github.com/biologist79/Tonuino-ESP32-I2S/blob/master/PCBs/Wemos%20Lolin32/Pictures/Tonuino%20V2-Schematics.pdf) as reference) works as well for 5 V.
* MAX98357a: provides more power at 5 V but also runs at 3.3 V. Anyway: it's still loud enough (in my opinion).
* Neopixel: specification says it needs 5 V but also runs at 3.3 V.
* RC522: needs 3.3 V (don't power with 5 V!)
* PN5180: at 3.3 V make sure to connect both 5 V and 3.3 V-pins to 3.3 V.
* SD: needs 3.3 V but if voltage-regulator is onboard, it can be connected to 5 V as well
* Rotary encoder: 3.3 V (don't power with 5 V! Encoder doens't care if connected to 3.3 or 5 V, but GPIOs of ESP32 do!)


## Wiring (general)
Depending on the develboard you're using and the needs you have, there are different options available.
A lot of wiring is necessary to get ESP32-Tonuino working. After my first experiments on a breadboard I soldered all the stuff onto a PCB in order to avoid wild-west-cabling. Especially for the interconnect between µC and uSD-card-reader make sure to use short wires (like 10cm or so)! As of my experience with a breadbord, male/male-connectors are better than female/female-connectors. Important: you can easily connect another I2S-DACs by just connecting them in parallel to the I2S-pins (DIN, BCLK, LRC). This is true for example if you plan to integrate a [line/headphone-pcb](https://www.adafruit.com/product/3678). In general, this runs fine. But unfortunately especially this board lacks of a headphone jack, that takes note if a plug is inserted or not. Best way is to use a [headphone jack](https://www.conrad.de/de/p/cliff-fcr1295-klinken-steckverbinder-3-5-mm-buchse-einbau-horizontal-polzahl-3-stereo-schwarz-1-st-705830.html) that has a pin that is pulled to GND, if there's no plug and vice versa. Using for example a MOSFET-circuit, this GND-signal can be inverted in a way, that MAX98357.SD is pulled down to GND if there's a plug. Doing that will mute MAX98537a and so turn off the speaker immediately if there's a plug and vice versa. Have a look at the PCB-folder in order to view the detailed solution. Here's an example for such a [headphone-pcb](https://github.com/biologist79/Tonuino-ESP32-I2S/tree/master/PCBs/Headphone%20with%20PCM5102a%20and%20TDA1308) that makes use of GND.<br />
Have a look at the PCB-folder. I provided PCBs for a number of develboards. Probably this makes things easier for you.

## Wiring (2 SPI-instances: RC522 + SD)
Uses two SPI-instances. The first one for the RFID-reader and the second for SD-card-reader. This is also the [setup, I personally use](https://github.com/biologist79/Tonuino-ESP32-I2S/tree/master/PCBs/Wemos%20Lolin32).<br />
| ESP32 (GPIO)  | Hardware              | Pin    | Comment                                                      |
| ------------- | --------------------- | ------ | ------------------------------------------------------------ |
| 3.3 (5) V     | SD-reader             | VCC    | Connect to p-channel MOSFET for power-saving when µC is off  |
| GND           | SD-reader             | GND    |                                                              |
| 15            | SD-reader             | CS     |                                                              |
| 13            | SD-reader             | MOSI   |                                                              |
| 16            | SD-reader             | MISO   |                                                              |
| 14            | SD-reader             | SCK    |                                                              |
| 3.3 V         | RFID-reader           | 3.3V   | (Connect directly to GPIO 17 for power-saving when µC is off)  |
| GND           | RFID-reader           | GND    |                                                              |
| 21            | RFID-reader           | CS/SDA |                                                              |
| 23            | RFID-reader           | MOSI   |                                                              |
| 19            | RFID-reader           | MISO   |                                                              |
| 18            | RFID-reader           | SCK    |                                                              |
| 5 / 3.3 V     | MAX98357              | VIN    | Connect to p-channel MOSFET for power-saving when µC is off  |
| GND           | MAX98357              | GND    |                                                              |
| 25            | MAX98357              | DIN    |                                                              |
| 27            | MAX98357              | BCLK   |                                                              |
| 26            | MAX98357              | LRC    |                                                              |
| ---           | MAX98357              | SD     | Info: if pulled down to GND amp will turn off                |
| 34            | Rotary encoder        | CLK    | Change CLK with DT if you want to change the direction of RE |
| 35            | Rotary encoder        | DT     | Change CLK with DT if you want to change the direction of RE |
| 32            | Rotary encoder        | BUTTON |                                                              |
| 3.3 V         | Rotary encoder        | +      |                                                              |
| GND           | Rotary encoder        | GND    |                                                              |
| 4             | Button (next)         |        |                                                              |
| GND           | Button (next)         |        |                                                              |
| 2             | Button (previous)     |        |                                                              |
| GND           | Button (previous)     |        |                                                              |
| 5             | Button (pause/play)   |        |                                                              |
| GND           | Button (pause/play)   |        |                                                              |
| 3.3 V         | Neopixel              | V      | Connect to p-channel MOSFET for power-saving when µC is off  |
| GND           | Neopixel              | G      |                                                              |
| 12            | Neopixel              | DI     |                                                              |
| 17            | N-channel Mosfet      | Gate   |                                                              |
| 33            | Voltage-divider / BAT |        | Optional: voltage-divider to monitor battery-voltage         |
| 22            | Headphone jack        |        | Optional: if pulled to ground, headphone-volume is set       |


Optionally, GPIO 17 can be used to drive a Mosfet-circuit in order to switch off peripherals (SD, Neopixel, RFID and MAX98357a) if ESP32 is in deepsleep. Please refer the schematics for my [Lolin32-PCB](https://github.com/biologist79/Tonuino-ESP32-I2S/blob/master/PCBs/Wemos%20Lolin32/Pictures/Tonuino-Lolin32-Schematics.pdf) for further informations. If you need further informations on transistor-circuits visit this [website](https://dl6gl.de/schalten-mit-transistoren.html). <br />
In general I recommend using a [uSD-card-reader](https://www.ebay.de/itm/Micro-SPI-Kartenleser-Card-Reader-2GB-SD-8GB-SDHC-Card-3-3V-ESP8266-Arduino-NEU/333796577968) that can be run solely with 3.3V (doesn't have a voltage-regulator). This is because if 3.3V go through the voltage regulator a small voltage-drop will be introduced, which may lead to SD-malfunction as the resulting voltage is a bit too low. Vice versa if you want to connect your reader solely to 5V, make sure to have one WITH a voltage regulator :-). And by the way: when LiPo-battery is connected, there's no 5V. That's why I designed my [Lolin-PCBs](https://github.com/biologist79/Tonuino-ESP32-I2S/tree/master/PCBs/Wemos%20Lolin32) with 3.3V only.

## Wiring (SD-card in 1 Bit SD-MMC mode) different to above
| ESP32 (GPIO)  | Hardware              | Pin    | Comment                                                      |
| ------------- | --------------------- | ------ | ------------------------------------------------------------ |
| --            | SD-reader             | CS     | no CS required                                               |
| 15            | SD-reader             | MOSI   |                                                              |
| 2             | SD-reader             | MISO   | make sure there's no [hardware-pullup](https://raw.githubusercontent.com/biologist79/Tonuino-ESP32-I2S/master/pictures/Pullup-removal.jpg) for MISO |
| 14            | SD-reader             | SCK    |                                                              |

Make sure to enable `SD_MMC_1BIT_MODE` if you want to use this feature. Don't(!) enable `SINGLE_SPI_ENABLE`. SD-MMC-mode requires these fixed PINs listed above. You can find a good comparison of different SD-card-modes here: (https://www.instructables.com/Select-SD-Interface-for-ESP32/).
Advice: Double check that above PINs are not used elsewhere (e.g. GPIO2 is used as PREVIOUS_BUTTON as per default in settings.h).

## Wiring (1 SPI-instance: RC522 + SD) [EXPERIMENTAL, maybe not working!]
Basically the same as using 2 SPI-instances but...
In this case RFID-reader + SD-reader share SPI's SCK, MISO and MOSI. But make sure to use different CS-pins. Have to admit I had some problems to get this running. Seems to be connected properly, but nothing happens when an RFID-tag is applied. Maybe anybody else wants to point out :-)

| ESP32 (GPIO)  | Hardware              | Pin    | Comment                                                      |
| ------------- | --------------------- | ------ | ------------------------------------------------------------ |
| 3.3 (5) V     | SD-reader             | VCC    | Connect to p-channel MOSFET for power-saving when µC is off  |
| GND           | SD-reader             | GND    |                                                              |
| 15            | SD-reader             | CS     | Don't share with RFID!                                       |
| 3.3 V         | RFID-reader           | 3.3V   | Connect directly to GPIO 17 for power-saving when µC is off  |
| GND           | RFID-reader           | GND    |                                                              |
| 21            | RFID-reader           | CS/SDA | Don't share with SD!                                         |
| 23            | RFID+SD-reader        | MOSI   |                                                              |
| 19            | RFID+SD-reader        | MISO   |                                                              |
| 18            | RFID+SD-reader        | SCK    |                                                              |
| 5 / 3.3 V     | MAX98357              | VIN    | Connect to p-channel MOSFET for power-saving when µC is off  |
| GND           | MAX98357              | GND    |                                                              |
| 25            | MAX98357              | DIN    |                                                              |
| 27            | MAX98357              | BCLK   |                                                              |
| 26            | MAX98357              | LRC    |                                                              |
| ---           | MAX98357              | SD     | Info: if pulled down to GND amp will turn off                |
| 34            | Rotary encoder        | CLK    | Change CLK with DT if you want to change the direction of RE |
| 35            | Rotary encoder        | DT     | Change CLK with DT if you want to change the direction of RE |
| 32            | Rotary encoder        | BUTTON |                                                              |
| 3.3 V         | Rotary encoder        | +      |                                                              |
| GND           | Rotary encoder        | GND    |                                                              |
| 4             | Button (next)         |        |                                                              |
| GND           | Button (next)         |        |                                                              |
| 2             | Button (previous)     |        |                                                              |
| GND           | Button (previous)     |        |                                                              |
| 5             | Button (pause/play)   |        |                                                              |
| GND           | Button (pause/play)   |        |                                                              |
| 5 / 3.3 V     | Neopixel              | V      | Connect to p-channel MOSFET for power-saving when µC is off  |
| GND           | Neopixel              | G      |                                                              |
| 12            | Neopixel              | DI     |                                                              |
| 17            | N-channel Mosfet      | Gate   |                                                              |
| 33            | Voltage-divider / BAT |        | Optional: voltage-divider to monitor battery-voltage         |
| 22            | Headphone jack        |        | Optional: if pulled to ground, headphone-volume is set       |


## Wiring (PN5180 instead of MFRC522) different to above
<<<<<<< HEAD
PN5180 reader needs two more pins, RESET and BUSY. Double check pin-conflicts! `RFID_READER_TYPE_PN5180` needs to be enabled to use this feature. Make sure to disable `RFID_READER_TYPE_MFRC522` if doing so!

| ESP32 (GPIO)  | Hardware              | Pin    | Comment                                                      |
| ------------- | --------------------- | ------ | ------------------------------------------------------------ |
| 3.3 V         | PN5180 RFID-reader    | 3.3V   | Connect directly to GPIO 17 for power-saving when µC is off  |
| 5 / 3.3 V     | PN5180 RFID-reader    | 5V     | Don't forget to connect this pin the same way as 3.3V        |
| GND           | PN5180 RFID-reader    | GND    |                                                              |
| 21            | PN5180 RFID-reader    | CS/SDA | Same as MFRC522. Don't share with SD!                        |
| 23            | PN5180 RFID-reader    | MOSI   | Same as MFRC522                                              |
| 19            | PN5180 RFID-reader    | MISO   | Same as MFRC522                                              |
| 18            | PN5180 RFID-reader    | SCK    | Same as MFRC522                                              |
| 16            | PN5180 RFID-reader    | BUSY   | be aware of SD MISO if running in SPI mode                   |
| 22            | PN5180 RFID-reader    | RST    | be aware of Headphone jack PIN                               |
=======
PN5180 reader needs two/three more pins, RESET and BUSY (IRQ). Double check pin-conflicts! `RFID_READER_TYPE_PN5180` needs to be enabled to use this feature. Make sure to disable `RFID_READER_TYPE_MFRC522` if doing so!
You can enable low power card detection with `PN5180_ENABLE_LPCD`. With low power card detection (LPCD) you can wake-up the board from deep-sleep just by adding a card on the reader. You need a PN5180 firmware >= 4.0. Most china boards comes with older firmware. To flash the latest firmware you can do this with this [project](https://github.com/abidxraihan/PN5180_Updater_ESP32).

| ESP32 (GPIO)  | Hardware              | Pin    | Comment                                                           |
| ------------- | --------------------- | ------ | ----------------------------------------------------------------- |
| 3.3 V         | PN5180 RFID-reader    | 3.3V   | Connect directly to GPIO 17 for power-saving when uC is off       |
| 3.3 V         |                       | 3.3V   | For low power card detection mode (LPCD) connect directly to 3.3V |
| 5 / 3.3 V     | PN5180 RFID-reader    | 5V     | Don't forget to connect this pin the same way as 3.3V             |
| GND           | PN5180 RFID-reader    | GND    |                                                                   |
| 21            | PN5180 RFID-reader    | CS/SDA | Same as MFRC522. Don't share with SD!                             |
| 23            | PN5180 RFID-reader    | MOSI   | Same as MFRC522                                                   |
| 19            | PN5180 RFID-reader    | MISO   | Same as MFRC522                                                   |
| 18            | PN5180 RFID-reader    | SCK    | Same as MFRC522                                                   |
| 16            | PN5180 RFID-reader    | BUSY   | be aware of SD MISO if running in SPI mode                        |
| 22            | PN5180 RFID-reader    | RST    | be aware of Headphone jack PIN                                    |
| 39            | PN5180 RFID-reader    | IRQ    | optional, used for low power card detection (LPCD)                |
>>>>>>> eacca13a

## Wiring (custom) / different pinout
When using a develboard with SD-card-reader already integrated (Lolin D32 Pro, several TTGO-boards), the pinouts described above my not fit. Feel free to change them according your needs. Additionaly some boards may use one or some of the GPIOs I used for their internal purposes and that reason for are maybe not exposed via pin-headers. However, having them exposed doesn't mean they can be used without limits. This is because some GPIOs have to be logical LOW or HIGH at start/boot for example and this is probably not the case when connecting stuff to it. Feel free to adjust the GPIOs proposed by me (but be adviced it could take a while to get it running). If you encounter problems please refer the board's manual first. <br />
[Here](https://github.com/biologist79/Tonuino-ESP32-I2S/tree/master/Hardware-Plaforms/ESP32-A1S-Audiokit) I described a solution for a board with many GPIOs used internally and a very limited number of GPIOs exposed. That's why I had to use different SPI-GPIOs for RFID as well. Please note I used a slightly modified [RFID-lib](https://github.com/biologist79/Tonuino-ESP32-I2S/tree/master/Hardware-Plaforms/ESP32-A1S-Audiokit/lib/MFRC522) there. Please note: the code-basis is outdated. Will need to re-integrate it into my master-branch...

## WiFi
WiFi is mandatory for webgui, FTP and MQTT. However, WiFi can be temporarily or permanently disabled. There are two ways to do that:
* Use a special modification-card that can be configured via webgui
* Press previous-key (and keep it pressed) + press next-button in parallel shortly. Now release both.
This toggles the current WiFi-status: if it's currently enabled, it will be disabled instantly and vice versa. Please note: this WiFi-status will remain until you change it again, which means, that Tonuino will remember this state after the next reboot. Having Wifi enabled is indicated in idle-mode (no playlist active) with four *white* slow rotating LEDs whereas disabled WiFi is represented by those ones coloured *blue*.
## After Tonuino-ESP32 is connected to your WiFi
After bringing Tonuino part of your LAN/WiFi, the 'regular' webgui is available at the IP assigned by your router (or the configured hostname). Using this GUI, you can configure:
* WiFi
* Binding between RFID-tag, file/directory/URL and playMode
* Binding between RFID-tag and a modification-type
* MQTT
* FTP
* Initial volume, maximum volume (speaker / headphone), brightness of Neopixel (nightmode / default) and inactivity-time

Webgui #1:
<img src="https://raw.githubusercontent.com/biologist79/Tonuino-ESP32-I2S/master/pictures/Mgmt-GUI1.jpg" width="300">

Webgui #2:
<img src="https://raw.githubusercontent.com/biologist79/Tonuino-ESP32-I2S/master/pictures/Mgmt-GUI2.jpg" width="300">

Webgui #3:
<img src="https://raw.githubusercontent.com/biologist79/Tonuino-ESP32-I2S/master/pictures/Mgmt-GUI3.jpg" width="300">

Webgui #4:
<img src="https://raw.githubusercontent.com/biologist79/Tonuino-ESP32-I2S/master/pictures/Mgmt-GUI4.jpg" width="300">

Webgui #5:
<img src="https://raw.githubusercontent.com/biologist79/Tonuino-ESP32-I2S/master/pictures/Mgmt-GUI5.jpg" width="300">

Webgui #6:
<img src="https://raw.githubusercontent.com/biologist79/Tonuino-ESP32-I2S/master/pictures/Mgmt-GUI6.jpg" width="300">

Webgui #7:
<img src="https://raw.githubusercontent.com/biologist79/Tonuino-ESP32-I2S/master/pictures/Mgmt-GUI7.jpg" width="300">

Webgui: websocket broken:
<img src="https://raw.githubusercontent.com/biologist79/Tonuino-ESP32-I2S/master/pictures/Mgmt-GUI_connection_broken.jpg" width="300">

Webgui: action ok:
<img src="https://raw.githubusercontent.com/biologist79/Tonuino-ESP32-I2S/master/pictures/Mgmt_GUI_action_ok.jpg" width="300">

Please note: as you apply a RFID-tag to the RFID-reader, the corresponding ID is pushed to the GUI. So there's no need to enter such IDs manually (unless you want to). Filepath can be filled out by selecting a file/directory in the tree.
IMPORTANT: Every time you add, delete or rename stuff on the SD-card, it's necessary to rebuild the json-indexfile. Simply click on the refresh-button below the filetree and wait until it's done. This is because all operations of the filebrowser rely on this file in order to provide a fast way to access all the files and directories.

## Interacting with Tonuino
### Playmodes
It's not just simply playing music; different playmodes are supported:
* `single track` => plays one track one time
* `single track (loop)` => plays one track forever
* `audiobook `=> single file or playlist/folder; last play-position (file and playlist) is saved (when pushing pause or moving to another track) and re-used next time
* `audiobook` (loop) => same as audiobook but loops forever
* `folder/playlist (alph. sorted)` => plays all tracks in alph. order from a folder one time
* `folder/playlist (random order)` => plays all tracks in random order from a folder one time
* `folder/playlist (alph. sorted)` => plays all tracks in alph. order from a folder forever
* `folder/playlist (random order)` => plays all tracks in random order from a folder forever
* `webradio` => always only one "track": plays a webstream

### Modification RFID-tags
There are special RFID-tags, that don't start music by themself but can modify things. If applied a second time, it's previous action/modification will be reversed. Please note: all sleep-modes do dimming (Neopixel) automatically because it's supposed to be used in the evening when going to bed. Well, at least that's my children's indication :-) So first make sure to start the music then use a modification-card in order to apply your desired modification:
* lock/unlock all buttons
* sleep after 5/30/60/120 minutes
* sleep after end of current track
* sleep after end of playlist
* sleep after five tracks
* dimm neopixel
* current track in loop-mode (is "stronger" than playlist-loop but doesn't overwrite it!)
* playlist in loop-mode
* track und playlist loop-mode can both be activated at the same time, but unless track-loop isn't deactivated, playlist-loop won't be effective
* Toggle WiFi (enable/disable) => disabling WiFi while webstream is active will stop the webstream instantly!

### Neopixel-ring (optional)
Indicates different things. Don't forget configuration of number of LEDs via #define NUM_LEDS
* While booting: every second LED (rotating orange)
* Unable to mount SD: LEDs flashing red (will remain forever unless SD-card is available or `SHUTDOWN_IF_SD_BOOT_FAILS` is active)
* IDLE: four LEDs slow rotating (white if WiFi enabled; blue if WiFi disabled)
* ERROR: all LEDs flashing red (1x) if an action was not accepted
* OK: all LEDs flashing green (1x) if an action was accepted
* BUSY: violet; four fast rotating LEDs when generating a playlist. Duration depends on the number of files in your playlist.
* track-progress: rainbow; number of LEDs relative to play-progress
* playlist-progress: blue; appears only shortly in playlist-mode with the beginning every new track; number of LEDs relative to progress
* webstream: two slow rotating LEDs that change their colours rainbow-wise as the stream proceeds
* volume: green => red-gradient; number of LEDs relative from current to max volume
* switching off: red-circle that grows until long-press-time is reached
* buttons locked: track-progress-LEDs coloured red
* paused: track-progress-LEDs coloured orange
* rewind: if single-track-loop is activated a LED-rewind is performed when restarting the given track
* (Optional) Undervoltage: flashes three times red if battery-voltage is too low. This voltage-level can be configured via GUI.
* (Optional) Short press of rotary encoder's button provides battery-voltage visualisation via Neopixel. Upper und lower voltage cut-offs can be adjusted via GUI. So for example if lower voltage is set to 3.2 V and upper voltage to 4.2 V, 50% of the LEDs indicate a voltage of 3.7 V.

Please note: some Neopixels use a reversed addressing which leads to the 'problem', that all effects are shown
counter clockwise. If you want to change that behaviour, just enable `NEOPIXEL_REVERSE_ROTATION`.

### Buttons
Some buttons have different actions if pressed long or short. Minimum duration for long press in ms is defined by `intervalToLongPress`.
* previous (short): previous track / beginning of the first track if pressed while first track is playing
* previous (long): first track of playlist
* next (short): next track of playlist
* next (long): last track of playlist
* pause/play (short/long): pause/play
* rotary encoder (turning): vol +/-
* rotary encoder (button long): switch off (only when on)
* rotary encoder (button short): switch on (when switched off)
* rotary encoder (button short): show battery-voltage via Neopixel (when switched on and `MEASURE_BATTERY_VOLTAGE` is active)
* previous (long; keep pressed) + next (short) + release (both): toggle WiFi enabled/disabled

### Music-play
* Music starts to play right after a valid RFID-tag was applied
* If `PLAY_LAST_RFID_AFTER_REBOOT` is active, Tonuino will remember the last RFID applied => music-autoplay (if in doubts don't use this feature).
* If a folder should be played that contains many mp3s, the playlist generation can take a few seconds. Please note that a file's name including path cannot exceed 255 characters.
* While playlist is generated Neopixel indicates BUSY-mode.
* After last track was played, Neopixel indicates IDLE-mode.
* In audiobook-mode, last play-position is remembered (position in actual file and number of track, respectively) when a new track begins of if pause-button was hit.
* In webstream-mode the stream will instantly stop if WiFi-status is toggled to disabled. Tonuino will return to idle-mode and wait for new RFID-tag.

### Audiobook-mode
This mode is different from the other ones because the last playposition is saved. Playposition is saved when...
* next track starts.
* first/previous/last track requested by button.
* pause was pressed.
* playlist is over (playposition is set back to the first track and file-position 0).
* Please note: last playposition is not saved when applying a new RFID-tag. This is intended because otherwise you woldn't have a possibility to not save it.

### Webinterface-configuration
After having Tonuino running on your ESP32 in your local WiFi, the webinterface-configuration is accessable. Using this GUI you can configure:
* Wifi-configuration (Wifi-SSID, Wifi-password, Tonuino's name (for nameserver))
* Link between RFID-tag and corresponding action
* (optional) MQTT-configuration (broker's IP)
* (optional) FTP-configuration (username and password)
* General-configuration (volume (speaker + headphone), neopixel-brightness (night-mode + initial), sleep after inactivity)

### FTP (optional)
* FTP needs to be activated after boot by pressing `PAUSE` + `NEXT`-buttons (in parallel) first! Neopixel flashes green (1x) if enabling was successful. It'll be disabled automatically after next reboot. Means: you have to enable it every time you need it (if reboot was in between). Sounds annoying and maybe it is, but's running this way in order to have more heap-memory available (for webstream) if FTP isn't running.
* In order to avoid exposing uSD-card or disassembling Tonuino all the time for adding new music, it's possible to transfer music to the uSD-card using FTP.
* Default-user and password are set to `esp32` / `esp32` but can be changed later via GUI.
* Make sure to set the max. number of parallel connections to ONE in your FTP-client and the charset to ISO8859-1.
* Secured FTP is not available. So make sure to disable SSL/TLS.
* Software: my recommendation is [Filezilla](https://filezilla-project.org/) as it's free and available for multiple platforms.
* Don't expect a super fast data-transfer; it's around 185 kB/s (SPI-mode) and 310 kB/s (MMC-mode).
* Please note: if music is played in parallel, this rate decrases dramatically! So better stop playback when doing a FTP-transfer.

### Energy saving
As already described in the modify-section, there are different sleepmodes available. Additionaly µC will be put into deepsleep after 10 minutes of inactivity (configurable my maxInactivityTime) unless Tonuino doesn't play music, has a FTP-client connected and any input via buttons. Every button-interaction resets the counter.

### MQTT (optional)
Everything that can be controlled via RFID-tags and buttons, can also be controlled via MQTT (excepting toggling WiFi-status as this doesn't make sense). All manual interactions (buttons, RFID-tags) are also sent to MQTT in parallel, so everything is always in-sync (unless Wifi/MQTT-connection is broken). In my home-setup I'm using [openHAB](https://www.openhab.org/) to "encapsulate" MQTT into a nice GUI, that's accessible via APP + web. I [described](https://github.com/biologist79/Tonuino-ESP32-I2S/tree/master/openHAB) a sample-config for openHAB2. However, meanwhile openHAb3 is available and all the stuff described can also be configured via GUI. Be advised that openHAB is pretty complex and you have to spend some time to get familiar with it.

### Supported file/stream-types
Please refer [ESP32-audioI2S](https://github.com/schreibfaul1/ESP32-audioI2S), as this is the library I used for music-decoding. Make sure to update especially this library regularly as it's development is still in progress.

### Backups
As all assignments between RFID-IDs and actions (playmode, file to play...) is saved in ESP's NVS, the problem is that it's all gone when the ESP is broken. So that's where a backup comes into play. So every time you change or add a new assignment between a RFID-tag and an action via GUI, a backup-file is saved on the uSD-card. The file's name can be changed via `backupFile`. So better don't delete it! Using the webgui you can use the upload-form to import such a file. To be honest: Sometimes I had some issues with Firefox doing this whereas Safari turned out to do it right. Don't know why :-(.

## Smarthome (optional)
As already described, MQTT is supported. In order to use it it's necessary to run a MQTT-broker; [Mosquitto](https://mosquitto.org/) for instance. After connecting to it, Tonuino subscribes to all command-topics. State-topics are used to push states to the broker in order to inform others if anything changed (change of volume, new playlist, new track... name it). Others, like openHAB, subscribe to state-topics end send commands via command-topics. So it's not just limited to openHAB. It's just necessary to use a platform, that supports MQTT. For further informations (and pictures) refer the [subfolder](https://github.com/biologist79/Tonuino-ESP32-I2S/tree/master/openHAB).

## MQTT-topics and their ranges
Feel free to use your own smarthome-environments (instead of openHAB). The MQTT-topics available are described as follows. Please note: if you want to send a command to Tonuino, you have to use a cmnd-topic whereas Tonuino pushes its states back via state-topics. So guess you want to change the volume to 8 you have to send this number via topic-variable `topicLoudnessCmnd`. Immediately after doing to, Tonuino sends a conformation of this command using `topicLoudnessState`. To get hands on MQTT I recommend this [one](https://www.hivemq.com/mqtt-essentials/) as introducton (covers more than you need for Tonuino).


| topic-variable          | range           | meaning                                                                        |
| ----------------------- | --------------- | ------------------------------------------------------------------------------ |
| topicSleepCmnd          | 0 or OFF        | Power off Tonuino immediately                                                  |
| topicSleepState         | ON or OFF       | Sends Tonuino's current/last state                                             |
| topicRfidCmnd           | 12 digits       | Set number of RFID-tag which 'emulates' an RFID-tag (e.g. `123789456089`)      |
| topicRfidState          | 12 digits       | ID of current RFID-tag (if not a modification-card)                            |
| topicTrackState         | String          | Sends current track number, total number of tracks and full path of curren track. E.g. "(2/10) /mp3/kinderlieder/Ri ra rutsch.mp3" |
| topicTrackControlCmnd   | 1 -> 7          | `1`=stop; `2`=unused!; `3`=play/pause; `4`=next; `5`=prev; `6`=first; `7`=last |
| topicLoudnessCmnd       | 0 -> 21         | Set loudness (depends on minVolume / maxVolume)                                |
| topicLoudnessState      | 0 -> 21         | Sends loudness (depends on minVolume / maxVolume                               |
| topicSleepTimerCmnd     | EOP             | Power off after end to playlist                                                |
|                         | EOT             | Power off after end of track                                                   |
|                         | EO5T            | Power off after end of five tracks                                             |
|                         | 1 -> 2^32       | Duration in minutes to power off                                               |
|                         | 0               | Deactivate timer (if active)                                                   |
| topicSleepTimerState    | various         | Sends active timer (`EOP`, `EOT`, `EO5T`, `0`, ...)                            |
| topicState              | Online, Offline | `Online` when powering on, `Offline` when powering off                         |
| topicCurrentIPv4IP      | IPv4-string     | Sends Tonuino's IP-address (e.g. `192.168.2.78`)                               |
| topicLockControlsCmnd   | ON, OFF         | Set if controls (buttons, rotary encoder) should be locked                     |
| topicLockControlsState  | ON, OFF         | Sends if controls (buttons, rotary encoder) are locked                         |
| topicPlaymodeState      | 0 - 10          | Sends current playmode (single track, audiobook...; see playmodes)             |
| topicRepeatModeCmnd     | 0 - 3           | Set repeat-mode: `0`=no; `1`=track; `2`=playlist; `3`=both                     |
| topicRepeatModeState    | 0 - 3           | Sends repeat-mode                                                              |
| topicLedBrightnessCmnd  | 0 - 255         | Set brightness of Neopixel                                                     |
| topicLedBrightnessState | 0 - 255         | Sends brightness of Neopixel                                                   |
| topicBatteryVoltage     | float           | Voltage (e.g. 3.81)                                                            |<|MERGE_RESOLUTION|>--- conflicted
+++ resolved
@@ -27,6 +27,7 @@
 * 23.12.2020: User-config is now split into general part (settings.h) and develboard-specific part (e.g. settings-lolin32.h)
 * 13.01.2020: Added fileexlorer to webgui (thanks @grch87 for contribution!). Now files and directories can be renamed, uploaded and deleted via webgui.
 * 17.01.2020: Added directive `STATIC_IP_ENABLE`: (optional) static IPv4-configuration
+* 18.01.2020: Added directive `PN5180_ENABLE_LPCD`: awake from deepsleep with PN5180 is now possible (but needs another GPIO)
 ## Known bugs
 * Some webstreams don't run. Guess it's a combination of saturated connection-pool and lack of heap-memory. Works probably better if ESP32-WROVER (e.g. Lolin D32 pro) is used, as this chip has PSRAM. Advice: Don't enable modules (e.g. MQTT) if you don't need them as this could save memory (and trouble).
 * English translation for webgui is currently outdated. This will be fixed soon when i18n-support will be integrated.
@@ -215,27 +216,12 @@
 
 
 ## Wiring (PN5180 instead of MFRC522) different to above
-<<<<<<< HEAD
-PN5180 reader needs two more pins, RESET and BUSY. Double check pin-conflicts! `RFID_READER_TYPE_PN5180` needs to be enabled to use this feature. Make sure to disable `RFID_READER_TYPE_MFRC522` if doing so!
-
-| ESP32 (GPIO)  | Hardware              | Pin    | Comment                                                      |
-| ------------- | --------------------- | ------ | ------------------------------------------------------------ |
-| 3.3 V         | PN5180 RFID-reader    | 3.3V   | Connect directly to GPIO 17 for power-saving when µC is off  |
-| 5 / 3.3 V     | PN5180 RFID-reader    | 5V     | Don't forget to connect this pin the same way as 3.3V        |
-| GND           | PN5180 RFID-reader    | GND    |                                                              |
-| 21            | PN5180 RFID-reader    | CS/SDA | Same as MFRC522. Don't share with SD!                        |
-| 23            | PN5180 RFID-reader    | MOSI   | Same as MFRC522                                              |
-| 19            | PN5180 RFID-reader    | MISO   | Same as MFRC522                                              |
-| 18            | PN5180 RFID-reader    | SCK    | Same as MFRC522                                              |
-| 16            | PN5180 RFID-reader    | BUSY   | be aware of SD MISO if running in SPI mode                   |
-| 22            | PN5180 RFID-reader    | RST    | be aware of Headphone jack PIN                               |
-=======
-PN5180 reader needs two/three more pins, RESET and BUSY (IRQ). Double check pin-conflicts! `RFID_READER_TYPE_PN5180` needs to be enabled to use this feature. Make sure to disable `RFID_READER_TYPE_MFRC522` if doing so!
-You can enable low power card detection with `PN5180_ENABLE_LPCD`. With low power card detection (LPCD) you can wake-up the board from deep-sleep just by adding a card on the reader. You need a PN5180 firmware >= 4.0. Most china boards comes with older firmware. To flash the latest firmware you can do this with this [project](https://github.com/abidxraihan/PN5180_Updater_ESP32).
+PN5180-reader needs at least two more GPIOs: RESET and BUSY. Double check pin-conflicts! `RFID_READER_TYPE_PN5180` needs to be enabled to use this feature. Make sure to disable `RFID_READER_TYPE_MFRC522` if doing so!
+You can enable low power card-detection with `PN5180_ENABLE_LPCD`, but this needs another GPIO for IRQ. With low power card detection (LPCD) you can wake-up the ESP32 from deep-sleep just by applying a card to the reader. You need a PN5180-firmware >= 4.0. Most china-boards comes with older firmware. The latest firmware can be flashed with this [project](https://github.com/abidxraihan/PN5180_Updater_ESP32).
 
 | ESP32 (GPIO)  | Hardware              | Pin    | Comment                                                           |
 | ------------- | --------------------- | ------ | ----------------------------------------------------------------- |
-| 3.3 V         | PN5180 RFID-reader    | 3.3V   | Connect directly to GPIO 17 for power-saving when uC is off       |
+| 3.3 V         | PN5180 RFID-reader    | 3.3V   | Connect directly to GPIO 17 for power-saving when µC is off       |
 | 3.3 V         |                       | 3.3V   | For low power card detection mode (LPCD) connect directly to 3.3V |
 | 5 / 3.3 V     | PN5180 RFID-reader    | 5V     | Don't forget to connect this pin the same way as 3.3V             |
 | GND           | PN5180 RFID-reader    | GND    |                                                                   |
@@ -246,7 +232,6 @@
 | 16            | PN5180 RFID-reader    | BUSY   | be aware of SD MISO if running in SPI mode                        |
 | 22            | PN5180 RFID-reader    | RST    | be aware of Headphone jack PIN                                    |
 | 39            | PN5180 RFID-reader    | IRQ    | optional, used for low power card detection (LPCD)                |
->>>>>>> eacca13a
 
 ## Wiring (custom) / different pinout
 When using a develboard with SD-card-reader already integrated (Lolin D32 Pro, several TTGO-boards), the pinouts described above my not fit. Feel free to change them according your needs. Additionaly some boards may use one or some of the GPIOs I used for their internal purposes and that reason for are maybe not exposed via pin-headers. However, having them exposed doesn't mean they can be used without limits. This is because some GPIOs have to be logical LOW or HIGH at start/boot for example and this is probably not the case when connecting stuff to it. Feel free to adjust the GPIOs proposed by me (but be adviced it could take a while to get it running). If you encounter problems please refer the board's manual first. <br />
