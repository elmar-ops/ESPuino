# ESPuino - rfid-based musiccontroller based on ESP32 with I2S-DAC-support

## NEWS
<<<<<<< HEAD
* As the creator of ESPuino claims it's trademarkt right, my project has been renamed to ESPuino. I'm totally respecting this. So I instantly renamed everything and hopefully, I didn't forget any parts.
=======
* As the creator of TonUINO claims it's trademark right, my project has been renamed to ESPuino. I'm totally respecting this and have to admit that I've been not aware of that. However, I instantly renamed everything and hopefully I didn't forget any parts. Since my repository has moved, please make sure (at least if you're using git) to change the URL of your local repository. An explanation was kindly [written by user](https://github.com/biologist79/ESPuino/issues/81).
* Please note: inline with the renaming of the project, MQTT-topics were changed as well as they've been including the old name. Please make sure to change your local MQTT-configuration as well. Sorry to [those](https://github.com/biologist79/ESPuino/issues/83) that spent time on this to point out.
>>>>>>> 2bf2757d
* EN: I've set up a primarily German-speaking community with much documentation. Also an international corner for non-German-speakers is available at https://forum.espuino.de. Github-Login can be used there but it's not necessary.
* DE: Ich habe ein primär deutschsprachiges Forum aufgesetzt, welches ich mit reichlich Doku versehen habe. Würde mich freuen, euch dort zu sehen: https://forum.espuino.de. Ihr könnt euch dort mit eurem Github-Login einloggen, jedoch auch "normal" anmelden.
## Changelog
Moved to [another location](changelog.md) as it became to prominent here. Only last three events are kept:
<<<<<<< HEAD
* 18.01.2020: Added directive `PN5180_ENABLE_LPCD`: awake from deepsleep with PN5180 is now possible (but needs another GPIO)
* 25.01.2020: Added directive `USE_LAST_VOLUME_AFTER_REBOOT`: Remembers volume used at last shutdown after reboot. This overwrites initial volume from GUI.
* 28.01.2020: Removed cached RFID-filebrowser and replaced by realtime-browser
=======
* 01.02.2020: Introducing PCB: Lolin32 with SD_MMC + PN5180
* 06.02.2020: German umlauts now supported. When uploading via FTP make sure to change charset to CP437.
* 09.02.2020: Added support for bluetooth-sink (a2dp). Thanks @grch87 & @elmar-ops for providing this feature! Please note: wifi not available is now coloured green as blue make totally sense for bluetooth :-)
>>>>>>> 2bf2757d
## Known bugs
* Some webstreams don't run. Guess it's a combination of saturated connection-pool and lack of heap-memory. Works probably better if ESP32-WROVER (e.g. Lolin D32 pro) is used, as this chip has PSRAM. Advice: Don't enable modules (e.g. MQTT) if you don't need them as this could save memory (and trouble).
* English translation for webgui is currently outdated. This will be fixed soon when i18n-support will be integrated.
## ESPuino - what's that?
The basic idea of ESPuino is to provide a way, to use the Arduino-platform for a music-control-concept that supports locally stored music-files without DRM-restrictions. This basically means that RFID-tags are used to direct a music-player. Even for kids this concept is simple: place an RFID-object (card, character) on top of a box and the music starts to play. Place another RFID-object on it and anything else is played. Simple as that.

The core of my implementation is based on the popular [ESP32 by Espressif](https://www.espressif.com/en/products/hardware/esp32/overview). Having WiFi-support out-of-the-box makes it possible to provide further features like an integrated FTP-server (to feed the player with music), smarthome-integration via MQTT, webradio and administration via webgui. However, my primary focus was to port the project to a modular base. Said this mp3-decoding is done in software with a dedicated uSD-card-slot and music-output is done via I2S-protocol. I did all my tests on [Adafruit's MAX98357A](https://learn.adafruit.com/adafruit-max98357-i2s-class-d-mono-amp/pinouts), [UDA1334](https://www.adafruit.com/product/3678) and [headphone-pcb](https://github.com/biologist79/ESPuino/tree/master/PCBs/Headphone%20with%20PCM5102a%20and%20TDA1308). Hopefully, not only in theory, other DACs that support I2S can be used as well.

## Hardware-setup
The heart of my project is an ESP32 on a [Wemos Lolin32 development-board](https://www.ebay.de/itm/4MB-Flash-WEMOS-Lolin32-V1-0-0-WIFI-Bluetooth-Card-Based-ESP-32-ESP-WROOM-32/162716855489). If ordered in China (Aliexpress, eBay e.g.) it's pretty cheap (around 4€) but even in Europe it's only around 8€. Make sure to install the drivers for the USB/Serial-chip (CP2102 e.g.). But probably it's better to use it's successor (which has battery-measurement already included): [Wemos Lolin D32](https://de.aliexpress.com/item/32808551116.html). Or, if you're planning to hear webstreams regularly, [Wemos Lolin D32 pro](https://de.aliexpress.com/item/32883116057.html) might be a good decision. It comes with uSD-slot onboard and because of its ESP32-WROVER-B has PSRAM included. PSRAM is used as webstream-cache and might be used more intensively in future.
* [MAX98357A (like Adafruit's)](https://de.aliexpress.com/item/32999952454.html)
* [uSD-card-reader; 3.3V only; supports SPI + SD-MMC](https://www.ebay.de/itm/Micro-SPI-Kartenleser-Card-Reader-2GB-SD-8GB-SDHC-Card-3-3V-ESP8266-Arduino-NEU/333796577968) or [cheaper](https://de.aliexpress.com/item/4000899753727.html)
* [RFID-reader RC-522](https://www.amazon.de/AZDelivery-Reader-Arduino-Raspberry-gratis/dp/B074S8MRQ7)
* [RFID-reader PN5180](https://de.aliexpress.com/item/4001278551831.html)
* [RFID-tags](https://www.amazon.de/AZDelivery-Keycard-56MHz-Schlüsselkarte-Karte/dp/B07TVJPTM7)
* [Neopixel-ring](https://de.aliexpress.com/item/32673883645.html)
* [Rotary Encoder](https://de.aliexpress.com/item/33041814942.html)
* [Buttons](https://de.aliexpress.com/item/32896285438.html)
* [Speaker](https://www.visaton.de/de/produkte/chassiszubehoer/breitband-systeme/fr-7-4-ohm)
* uSD-card: doesn't have to be a super-fast one; µC is limiting the throughput. Tested 32GB without any problems.
* uSD in SD-MMC (1 Bit) mode: Several devkits with onboard SD slot have support for this mode, e.g.: (https://de.aliexpress.com/item/4001229463219.html)
* optional replace the RFID-reader with a the better one: PN5180 comes with better RFID-range, less power-consumption and support for ISO-15693 / iCode SLIX2 tags (https://www.bing.com/shop?q=pn5180&FORM=SHOPTB)


## Getting Started
* Arduino-IDE can be used but you need to satisfy dependencies for all the libraries listed in `platformio.ini` manually.
* Instead I recommend to install Microsoft's [Visual Studio Code](https://code.visualstudio.com/). This is a popular and powerful IDE that gives you the ability to install tons of (well-supported) plugins.
* Install [Platformio Plugin](https://platformio.org/install/ide?install=vscode) into [Visual Studio Code](https://code.visualstudio.com/) and make sure to have a look at the [documentation](https://docs.platformio.org/en/latest/integration/ide/pioide.html). Step-by-step-manual is available [here](https://randomnerdtutorials.com/vs-code-platformio-ide-esp32-esp8266-arduino/.)
* Install [Git](https://git-scm.com/downloads) and make a copy ("clone") my repository to your local computer using `git clone https://github.com/biologist79/ESPuino.git`. Using git you can keep your local repository easily up to date without doing copy'n'paste. To keep it up to date run `git pull origin master`. Further infos [here}(https://stackoverflow.com/questions/1443210/updating-a-local-repository-with-changes-from-a-github-repository).
* (Optional) Install [Gitlens](https://marketplace.visualstudio.com/items?itemName=eamodio.gitlens) as plugin (to have advanced Git-support).
* Now, that the git-repository is saved locally, import this folder into Platformio as a project.
* There's a file called `platformio.ini`, that contains the configuration for different develboards (e.g. env:lolin32). Platformio supports hundrets of boards out of the box. So probably you need to change/extend that configuration. Guess Lolin32 is described in platformio.ini but you need Lolin D32, then lookup Platformio's [documentation](https://docs.platformio.org/en/latest/boards/espressif32/lolin_d32.html) to know what to change.
* Depending on your operating system (Windows, Mac OS, Linux), you probably need to change `upload_port`and `monitor_port` as well.
* Edit `src/settings.h` according your needs. Especially don't forget to set `HAL` depending on your develboard.
* Edit board-specific (`HAL`) config-file (e.g. `settings-lolin32.h` for Lolin32 or `settings-lolin_d32.h` for Lolin D32). If you're running a board that is not listed there: start with `settings-lolin32.h`. Specific means: it was successfully tested or is at least supposed to be working. Said this I want to outline in many cases `settings-lolin32.h` can be used with other boards as well (with no or just a few tweaks).
* Connect your develboard via USB, click the alien-head to the left and run `Upload and Monitor`. All libraries necessary should be fetched in background now followed by code-compilation. After that, your ESP32 is flashed with the firmware. Depending on your develboard it might me necessary to push a button in order to allow ESP32 to enter flashmode (not necessary für Lolin32, D32 und D32 pro).
* Now have a look at the serial-output at the bottom of Visual Studio Code's windows. At the first run there might appear a few error-messages (related to missing entries in NVS). Don't worry, this is just normal. However, make sure SD is running as this is mandatory!
* If everything ran fine, at the first run, ESPuino should open an access-point with the name "ESPuino". Join this WiFi with your computer (or mobile) and enter `192.168.4.1` to your webbrowser. Enter WiFi-credentials and the hostname. After saving the configuraton, restart ESPuino. Hint: I tried to connect this access-point via Android mobile. Basically that's no problem, but as my mobile detected there'd be no internet-connection, it keept LTE-connection open and prevented me from connecting to `192.168.4.1`. So if in doubts use a computer.
* After reboot ESPuino tries to join your WiFi (with the credentials previously entered). If that was successful, an IP is shown in the serial-console of Visual Studio Code. You can call ESPuino's GUI using a webbrowser via this IP; make sure to allow Javascript. If mDNS-feature is active in `src/settings.h`, you can use the hostname configured extended by .local instead the IP. So if you configured `espuino` as hostname, you can use `espuino.local` for webgui and FTP.
* Via FTP you can upload data (but don't expect it to be super fast). It's round about 185 kb/s if SD is in SPI-mode and 310 kB/s if SD is in MMC-mode.
* FTP needs to be activated after boot by pressing `PAUSE` + `NEXT`-buttons (in parallel) first! Neopixel flashes green (1x) if enabling was successful. It'll be disabled automatically after next reboot. Means: you have to enable it every time you need it (if reboot was in between). Sounds annoying and maybe it is, but's running this way in order to have more heap-memory available (for webstream) if FTP isn't running.
* Via webbrowser you can configure various settings and pair RFID-tags with actions. If MQTT/FTP-support was not compiled, their config-tabs won't appear.

## Prerequisites / tipps
* Open settings.h
* choose if optional modules (e.g. MQTT, FTP, Neopixel) should be compiled/enabled
* For debugging-purposes serialDebug can be set to ERROR, NOTICE, INFO or DEBUG.
* If MQTT=yes, set the IP or hostname of the MQTT-server accordingly and check the MQTT-topics (states and commands)
* Advice: don't enable MQTT if there's no broker around because network-timeouts can really be a PITA.
* If Neopixel enabled: set NUM_LEDS to the LED-number of your Neopixel-ring and define the Neopixel-type using `#define CHIPSET`
* If you're using Arduino-IDE please make sure to change ESP32's partition-layout to `No OTA (2MB APP/2MB Spiffs)` as otherwise the sketch won't fit into the flash-memory.
* Open board-specific config-file and edit according your needs.
* If you want to monitor battery's voltage, make sure to enable `MEASURE_BATTERY_VOLTAGE`. Use a voltage-divider as voltage of a LiPo is way too high for ESP32 (only 3.3V supported!). For my tests I connected VBat with a serial connection of 130k + 130k resistors (VBat(+)--130k--X--130k--VBat(-)). X is the measure-point where to connect the GPIO to. If using Lolin D32 or Lolin D32 pro, make sure to leave both resistor-values unchanged at 100k. Same for GPIO: unchanged at 35.
Please note: via GUI upper and lower voltage cut-offs for visualisation of battery-voltage (Neopixel) is available. Additional GUI-configurable values are interval (in minutes) for checking battery voltage and the cut off-voltage below whose a warning is shown via Neopixel.
* If you're using a headphone-pcb with a [headphone jack](https://www.conrad.de/de/p/cliff-fcr1295-klinken-steckverbinder-3-5-mm-buchse-einbau-horizontal-polzahl-3-stereo-schwarz-1-st-705830.html) that has a pin to indicate if there's a plug, you can use this signal along with the feature `HEADPHONE_ADJUST_ENABLE` to limit the maximum headphone-voltage automatically. As per default you have to invert this signal (with a P-channel MOSFET) and connect it to GPIO22.
* Enabling `SHUTDOWN_IF_SD_BOOT_FAILS` is really recommended if you run your ESPuino in battery-mode without having a restart-button exposed to the outside of ESPuino's enclosure. Because otherwise there's no way to restart your ESPuino and the error-state will remain until battery is empty (or you open the enclosure, hehe).
* Enabling `PLAY_LAST_RFID_AFTER_REBOOT` will tell ESPuino to remember the last RFID-tag played after next reboot. So rebooting ESPuino will end up in autoplay. I don't really recommend this feature because if you use it along with a webstream, in case of streaming-issues this might end up in an infinite loop.


## SD-card: SPI or SD-MMC (1 bit)-mode?
Having SD working is mandatory. However, there are two modes available to access SD-cards: SPI and SD-MMC (1 bit).<br />
Advantages SD-MMC (1 bit) over SPI:
* Needs only three GPIOs (instead of four)
* It's faster. FTP-upload: 298 kiB vs 178 kiB. HTTP-upload: 372 kiB vs 184 kiB. (tested with filesize of 70.7 MiB.<br />
So why using SPI if SD-MMC seems to be better? The primary problem of SD-MMC is: you cannot choose different GPIOs. That doesn't sound bad but this can (depending on the uSD-card-reader-module) be a problem because maybe GPIO2 is pulled HIGH to 3.3V by a 10k-resistor. For example this is the case when using the reader-module named above in hardware-setup. It's a problem because if GPIO2 is pulled high at boot, ESP32 doesn't enter flash-mode. As soon as flash-mode is entered, it's no longer a problem. However, this behaviour can be an issue if ESP32 is deeply "burried" in ESPuino's enclosure and you want to update its firmware. But fortunately there's a way to bypass this problem: remove the [pullup-resistor shown in the picture](https://raw.githubusercontent.com/biologist79/ESPuino/master/pictures/Pullup-removal.jpg). It can be removed safely because if MMC-mode is set, pullup is done in software using `pinMode(2, INPUT_PULLUP);`. So it's not really a problem but you have to take note of that!

## RFID: RC522 or PN5180?
RC522 is so to say the Tonuino-standard. It's cheap and works, but RFID-tag has to be placed near the reader. PN5180 instead has better RFID range/sensitivity and can read ISO-15693 / iCode SLIX2-tags aka 'Tonies' (you need a password to read Tonies). You can also wake-up the board with the card. Disadvantages: is a bit more expensive and needs more GPIOs (6/7 instead of 4). Refer PN5180's wire-section below for further informations. Hint: if using 3.3V make sure to connect PN5180 to +5V AND 3.3V. Sounds weird but it's necessary.

## 3.3 or 5V?
* Why 3.3V? Because: if you plan to use battery-mode with a LiPo, there's no 5 V available (unless USB is connected).
That's why my design's focus is 3.3 V. If you want to use 5 V - do so, but be advised it's not compatible with LiPo-battery-mode. The Mosfet-circuit for saving power in deepsleep (see [Lolin32-schematics](https://github.com/biologist79/ESPuino/blob/master/PCBs/Wemos%20Lolin32/Pictures/Tonuino%20V2-Schematics.pdf) as reference) works as well for 5 V.
* MAX98357a: provides more power at 5 V but also runs at 3.3 V. Anyway: it's still loud enough (in my opinion).
* Neopixel: specification says it needs 5 V but also runs at 3.3 V.
* RC522: needs 3.3 V (don't power with 5 V!)
* PN5180: at 3.3 V make sure to connect both 5 V and 3.3 V-pins to 3.3 V.
* SD: needs 3.3 V but if voltage-regulator is onboard, it can be connected to 5 V as well
* Rotary encoder: 3.3 V (don't power with 5 V! Encoder doens't care if connected to 3.3 or 5 V, but GPIOs of ESP32 do!)


## Wiring (general)
Depending on the develboard you're using and the needs you have, there are different options available.
A lot of wiring is necessary to get ESPuino working. After my first experiments on a breadboard I soldered all the stuff onto a PCB in order to avoid wild-west-cabling. Especially for the interconnect between µC and uSD-card-reader make sure to use short wires (like 10cm or so)! As of my experience with a breadbord, male/male-connectors are better than female/female-connectors. Important: you can easily connect another I2S-DACs by just connecting them in parallel to the I2S-pins (DIN, BCLK, LRC). This is true for example if you plan to integrate a [line/headphone-pcb](https://www.adafruit.com/product/3678). In general, this runs fine. But unfortunately especially this board lacks of a headphone jack, that takes note if a plug is inserted or not. Best way is to use a [headphone jack](https://www.conrad.de/de/p/cliff-fcr1295-klinken-steckverbinder-3-5-mm-buchse-einbau-horizontal-polzahl-3-stereo-schwarz-1-st-705830.html) that has a pin that is pulled to GND, if there's no plug and vice versa. Using for example a MOSFET-circuit, this GND-signal can be inverted in a way, that MAX98357.SD is pulled down to GND if there's a plug. Doing that will mute MAX98537a and so turn off the speaker immediately if there's a plug and vice versa. Have a look at the PCB-folder in order to view the detailed solution. Here's an example for such a [headphone-pcb](https://github.com/biologist79/ESPuino/tree/master/PCBs/Headphone%20with%20PCM5102a%20and%20TDA1308) that makes use of GND.<br />
Have a look at the PCB-folder. I provided PCBs for a number of develboards. Probably this makes things easier for you.

## Wiring (2 SPI-instances: RC522 + SD)
Uses two SPI-instances. The first one for the RFID-reader and the second for SD-card-reader. This is also the [setup, I personally use](https://github.com/biologist79/ESPuino/tree/master/PCBs/Wemos%20Lolin32).<br />
| ESP32 (GPIO)  | Hardware              | Pin    | Comment                                                      |
| ------------- | --------------------- | ------ | ------------------------------------------------------------ |
| 3.3 (5) V     | SD-reader             | VCC    | Connect to p-channel MOSFET for power-saving when µC is off  |
| GND           | SD-reader             | GND    |                                                              |
| 15            | SD-reader             | CS     |                                                              |
| 13            | SD-reader             | MOSI   |                                                              |
| 16            | SD-reader             | MISO   |                                                              |
| 14            | SD-reader             | SCK    |                                                              |
| 3.3 V         | RFID-reader           | 3.3V   | (Connect directly to GPIO 17 for power-saving when µC is off)  |
| GND           | RFID-reader           | GND    |                                                              |
| 21            | RFID-reader           | CS/SDA |                                                              |
| 23            | RFID-reader           | MOSI   |                                                              |
| 19            | RFID-reader           | MISO   |                                                              |
| 18            | RFID-reader           | SCK    |                                                              |
| 5 / 3.3 V     | MAX98357              | VIN    | Connect to p-channel MOSFET for power-saving when µC is off  |
| GND           | MAX98357              | GND    |                                                              |
| 25            | MAX98357              | DIN    |                                                              |
| 27            | MAX98357              | BCLK   |                                                              |
| 26            | MAX98357              | LRC    |                                                              |
| ---           | MAX98357              | SD     | Info: if pulled down to GND amp will turn off                |
| 34            | Rotary encoder        | CLK    | Change CLK with DT if you want to change the direction of RE |
| 35            | Rotary encoder        | DT     | Change CLK with DT if you want to change the direction of RE |
| 32            | Rotary encoder        | BUTTON |                                                              |
| 3.3 V         | Rotary encoder        | +      |                                                              |
| GND           | Rotary encoder        | GND    |                                                              |
| 4             | Button (next)         |        |                                                              |
| GND           | Button (next)         |        |                                                              |
| 2             | Button (previous)     |        |                                                              |
| GND           | Button (previous)     |        |                                                              |
| 5             | Button (pause/play)   |        |                                                              |
| GND           | Button (pause/play)   |        |                                                              |
| 3.3 V         | Neopixel              | V      | Connect to p-channel MOSFET for power-saving when µC is off  |
| GND           | Neopixel              | G      |                                                              |
| 12            | Neopixel              | DI     |                                                              |
| 17            | N-channel Mosfet      | Gate   |                                                              |
| 33            | Voltage-divider / BAT |        | Optional: voltage-divider to monitor battery-voltage         |
| 22            | Headphone jack        |        | Optional: if pulled to ground, headphone-volume is set       |


Optionally, GPIO 17 can be used to drive a Mosfet-circuit in order to switch off peripherals (SD, Neopixel, RFID and MAX98357a) if ESP32 is in deepsleep. Please refer the schematics for my [Lolin32-PCB](https://github.com/biologist79/ESPuino/blob/master/PCBs/Wemos%20Lolin32/Pictures/Tonuino-Lolin32-Schematics.pdf) for further informations. If you need further informations on transistor-circuits visit this [website](https://dl6gl.de/schalten-mit-transistoren.html). <br />
In general I recommend using a [uSD-card-reader](https://www.ebay.de/itm/Micro-SPI-Kartenleser-Card-Reader-2GB-SD-8GB-SDHC-Card-3-3V-ESP8266-Arduino-NEU/333796577968) that can be run solely with 3.3V (doesn't have a voltage-regulator). This is because if 3.3V go through the voltage regulator a small voltage-drop will be introduced, which may lead to SD-malfunction as the resulting voltage is a bit too low. Vice versa if you want to connect your reader solely to 5V, make sure to have one WITH a voltage regulator :-). And by the way: when LiPo-battery is connected, there's no 5V. That's why I designed my [Lolin-PCBs](https://github.com/biologist79/ESPuino/tree/master/PCBs/Wemos%20Lolin32) with 3.3V only.

## Wiring (SD-card in 1 Bit SD-MMC mode) different to above
| ESP32 (GPIO)  | Hardware              | Pin    | Comment                                                      |
| ------------- | --------------------- | ------ | ------------------------------------------------------------ |
| --            | SD-reader             | CS     | no CS required                                               |
| 15            | SD-reader             | MOSI   |                                                              |
| 2             | SD-reader             | MISO   | make sure there's no [hardware-pullup](https://raw.githubusercontent.com/biologist79/ESPuino/master/pictures/Pullup-removal.jpg) for MISO |
| 14            | SD-reader             | SCK    |                                                              |

Make sure to enable `SD_MMC_1BIT_MODE` if you want to use this feature. Don't(!) enable `SINGLE_SPI_ENABLE`. SD-MMC-mode requires these fixed PINs listed above. You can find a good comparison of different SD-card-modes here: (https://www.instructables.com/Select-SD-Interface-for-ESP32/).
Advice: Double check that above PINs are not used elsewhere (e.g. GPIO2 is used as PREVIOUS_BUTTON as per default in settings.h).

## Wiring (1 SPI-instance: RC522 + SD) [EXPERIMENTAL, maybe not working!]
Basically the same as using 2 SPI-instances but...
In this case RFID-reader + SD-reader share SPI's SCK, MISO and MOSI. But make sure to use different CS-pins. Have to admit I had some problems to get this running. Seems to be connected properly, but nothing happens when an RFID-tag is applied. Maybe anybody else wants to point out :-)

| ESP32 (GPIO)  | Hardware              | Pin    | Comment                                                      |
| ------------- | --------------------- | ------ | ------------------------------------------------------------ |
| 3.3 (5) V     | SD-reader             | VCC    | Connect to p-channel MOSFET for power-saving when µC is off  |
| GND           | SD-reader             | GND    |                                                              |
| 15            | SD-reader             | CS     | Don't share with RFID!                                       |
| 3.3 V         | RFID-reader           | 3.3V   | Connect directly to GPIO 17 for power-saving when µC is off  |
| GND           | RFID-reader           | GND    |                                                              |
| 21            | RFID-reader           | CS/SDA | Don't share with SD!                                         |
| 23            | RFID+SD-reader        | MOSI   |                                                              |
| 19            | RFID+SD-reader        | MISO   |                                                              |
| 18            | RFID+SD-reader        | SCK    |                                                              |
| 5 / 3.3 V     | MAX98357              | VIN    | Connect to p-channel MOSFET for power-saving when µC is off  |
| GND           | MAX98357              | GND    |                                                              |
| 25            | MAX98357              | DIN    |                                                              |
| 27            | MAX98357              | BCLK   |                                                              |
| 26            | MAX98357              | LRC    |                                                              |
| ---           | MAX98357              | SD     | Info: if pulled down to GND amp will turn off                |
| 34            | Rotary encoder        | CLK    | Change CLK with DT if you want to change the direction of RE |
| 35            | Rotary encoder        | DT     | Change CLK with DT if you want to change the direction of RE |
| 32            | Rotary encoder        | BUTTON |                                                              |
| 3.3 V         | Rotary encoder        | +      |                                                              |
| GND           | Rotary encoder        | GND    |                                                              |
| 4             | Button (next)         |        |                                                              |
| GND           | Button (next)         |        |                                                              |
| 2             | Button (previous)     |        |                                                              |
| GND           | Button (previous)     |        |                                                              |
| 5             | Button (pause/play)   |        |                                                              |
| GND           | Button (pause/play)   |        |                                                              |
| 5 / 3.3 V     | Neopixel              | V      | Connect to p-channel MOSFET for power-saving when µC is off  |
| GND           | Neopixel              | G      |                                                              |
| 12            | Neopixel              | DI     |                                                              |
| 17            | N-channel Mosfet      | Gate   |                                                              |
| 33            | Voltage-divider / BAT |        | Optional: voltage-divider to monitor battery-voltage         |
| 22            | Headphone jack        |        | Optional: if pulled to ground, headphone-volume is set       |


## Wiring (PN5180 instead of MFRC522) different to above
PN5180-reader needs at least two more GPIOs: RESET and BUSY. Double check pin-conflicts! `RFID_READER_TYPE_PN5180` needs to be enabled to use this feature. Make sure to disable `RFID_READER_TYPE_MFRC522` if doing so!
You can enable low power card-detection with `PN5180_ENABLE_LPCD`, but this needs another GPIO for IRQ. With low power card detection (LPCD) you can wake-up the ESP32 from deep-sleep just by applying a card to the reader. You need a PN5180-firmware >= 4.0. Most china-boards comes with older firmware. The latest firmware can be flashed with this [project](https://github.com/abidxraihan/PN5180_Updater_ESP32).

| ESP32 (GPIO)  | Hardware              | Pin    | Comment                                                           |
| ------------- | --------------------- | ------ | ----------------------------------------------------------------- |
| 3.3 V         | PN5180 RFID-reader    | 3.3V   | Connect directly to GPIO 17 for power-saving when µC is off       |
| 3.3 V         |                       | 3.3V   | For low power card detection mode (LPCD) connect directly to 3.3V |
| 5 / 3.3 V     | PN5180 RFID-reader    | 5V     | Don't forget to connect this pin the same way as 3.3V             |
| GND           | PN5180 RFID-reader    | GND    |                                                                   |
| 21            | PN5180 RFID-reader    | CS/SDA | Same as MFRC522. Don't share with SD!                             |
| 23            | PN5180 RFID-reader    | MOSI   | Same as MFRC522                                                   |
| 19            | PN5180 RFID-reader    | MISO   | Same as MFRC522                                                   |
| 18            | PN5180 RFID-reader    | SCK    | Same as MFRC522                                                   |
| 16            | PN5180 RFID-reader    | BUSY   | be aware of SD MISO if running in SPI mode                        |
| 22            | PN5180 RFID-reader    | RST    | be aware of Headphone jack PIN                                    |
| 39            | PN5180 RFID-reader    | IRQ    | optional, used for low power card detection (LPCD)                |

## Wiring (custom) / different pinout
When using a develboard with SD-card-reader already integrated (Lolin D32 Pro, several TTGO-boards), the pinouts described above my not fit. Feel free to change them according your needs. Additionaly some boards may use one or some of the GPIOs I used for their internal purposes and that reason for are maybe not exposed via pin-headers. However, having them exposed doesn't mean they can be used without limits. This is because some GPIOs have to be logical LOW or HIGH at start/boot for example and this is probably not the case when connecting stuff to it. Feel free to adjust the GPIOs proposed by me (but be adviced it could take a while to get it running). If you encounter problems please refer the board's manual first. <br />
[Here](https://github.com/biologist79/ESPuino/tree/master/Hardware-Plaforms/ESP32-A1S-Audiokit) I described a solution for a board with many GPIOs used internally and a very limited number of GPIOs exposed. That's why I had to use different SPI-GPIOs for RFID as well. Please note I used a slightly modified [RFID-lib](https://github.com/biologist79/ESPuino/tree/master/Hardware-Plaforms/ESP32-A1S-Audiokit/lib/MFRC522) there. Please note: the code-basis is outdated. Will need to re-integrate it into my master-branch...

## WiFi
WiFi is mandatory for webgui, FTP and MQTT. However, WiFi can be temporarily or permanently disabled. There are two ways to do that:
* Use a special modification-card that can be configured via webgui
* Press previous-key (and keep it pressed) + press next-button in parallel shortly. Now release both.
<<<<<<< HEAD
This toggles the current WiFi-status: if it's currently enabled, it will be disabled instantly and vice versa. Please note: this WiFi-status will remain until you change it again, which means, that ESPuino will remember this state after the next reboot. Having Wifi enabled is indicated in idle-mode (no playlist active) with four *white* slow rotating LEDs whereas disabled WiFi is represented by those ones coloured *blue*.
=======
This toggles the current WiFi-status: if it's currently enabled, it will be disabled instantly and vice versa. Please note: this WiFi-status will remain until you change it again, which means, that ESPuino will remember this state after the next reboot. Having Wifi enabled is indicated in idle-mode (no playlist active) with four *white* slow rotating LEDs whereas disabled WiFi is represented by those ones coloured *green*. Bluetooth-mode is indicated by *blue* LEDs.

## Bluetooth
ESPuino can be used as bluetooth-sink (a2dp). This mode can be enabled/disabled via a RFID-modification-card. Applying one will restart ESPuino immediately. Two modes are available which are toggled in between: "normal" and "bluetooth". Normal means: SD + WiFi are available whereas in mode "bluetooth" only bluetooth-support can be provided. If bluetooth is active, this is indicated by four slow rotating *blue* LEDs. Now you can stream to your ESPuino e.g. with your mobile device. Tested this with Android 8 and worked 100% flawless.
>>>>>>> 2bf2757d
## After ESPuino is connected to your WiFi
After bringing ESPuino part of your LAN/WiFi, the 'regular' webgui is available at the IP assigned by your router (or the configured hostname). Using this GUI, you can configure:
* WiFi
* Binding between RFID-tag, file/directory/URL and playMode
* Binding between RFID-tag and a modification-type
* MQTT
* FTP
* Initial volume, maximum volume (speaker / headphone), brightness of Neopixel (nightmode / default) and inactivity-time

Webgui #1:
<img src="https://raw.githubusercontent.com/biologist79/ESPuino/master/pictures/Mgmt-GUI1.jpg" width="300">

Webgui #2:
<img src="https://raw.githubusercontent.com/biologist79/ESPuino/master/pictures/Mgmt-GUI2.jpg" width="300">

Webgui #3:
<img src="https://raw.githubusercontent.com/biologist79/ESPuino/master/pictures/Mgmt-GUI3.jpg" width="300">

Webgui #4:
<img src="https://raw.githubusercontent.com/biologist79/ESPuino/master/pictures/Mgmt-GUI4.jpg" width="300">

Webgui #5:
<img src="https://raw.githubusercontent.com/biologist79/ESPuino/master/pictures/Mgmt-GUI5.jpg" width="300">

Webgui #6:
<img src="https://raw.githubusercontent.com/biologist79/ESPuino/master/pictures/Mgmt-GUI6.jpg" width="300">

Webgui #7:
<img src="https://raw.githubusercontent.com/biologist79/ESPuino/master/pictures/Mgmt-GUI7.jpg" width="300">

Webgui: websocket broken:
<img src="https://raw.githubusercontent.com/biologist79/ESPuino/master/pictures/Mgmt-GUI_connection_broken.jpg" width="300">

Webgui: action ok:
<img src="https://raw.githubusercontent.com/biologist79/ESPuino/master/pictures/Mgmt_GUI_action_ok.jpg" width="300">

Please note: as you apply a RFID-tag to the RFID-reader, the corresponding ID is pushed to the GUI. So there's no need to enter such IDs manually (unless you want to). Filepath can be filled out by selecting a file/directory in the tree.
IMPORTANT: Every time you add, delete or rename stuff on the SD-card, it's necessary to rebuild the json-indexfile. Simply click on the refresh-button below the filetree and wait until it's done. This is because all operations of the filebrowser rely on this file in order to provide a fast way to access all the files and directories.

## Interacting with ESPuino
### Playmodes
It's not just simply playing music; different playmodes are supported:
* `single track` => plays one track one time
* `single track (loop)` => plays one track forever
* `audiobook `=> single file or playlist/folder; last play-position (file and playlist) is saved (when pushing pause or moving to another track) and re-used next time
* `audiobook` (loop) => same as audiobook but loops forever
* `folder/playlist (alph. sorted)` => plays all tracks in alph. order from a folder one time
* `folder/playlist (random order)` => plays all tracks in random order from a folder one time
* `folder/playlist (alph. sorted)` => plays all tracks in alph. order from a folder forever
* `folder/playlist (random order)` => plays all tracks in random order from a folder forever
* `webradio` => always only one "track": plays a webstream

### Modification RFID-tags
There are special RFID-tags, that don't start music by themself but can modify things. If applied a second time, it's previous action/modification will be reversed. Please note: all sleep-modes do dimming (Neopixel) automatically because it's supposed to be used in the evening when going to bed. Well, at least that's my children's indication :-) So first make sure to start the music then use a modification-card in order to apply your desired modification:
* lock/unlock all buttons
* sleep after 5/30/60/120 minutes
* sleep after end of current track
* sleep after end of playlist
* sleep after five tracks
* dimm neopixel
* current track in loop-mode (is "stronger" than playlist-loop but doesn't overwrite it!)
* playlist in loop-mode
* track und playlist loop-mode can both be activated at the same time, but unless track-loop isn't deactivated, playlist-loop won't be effective
* Toggle WiFi (enable/disable) => disabling WiFi while webstream is active will stop the webstream instantly!
* Toggle Bluetooth (enable/disable) => restarts ESPuino immediately

### Neopixel-ring (optional)
Indicates different things. Don't forget configuration of number of LEDs via #define NUM_LEDS
* While booting: every second LED (rotating orange)
* Unable to mount SD: LEDs flashing red (will remain forever unless SD-card is available or `SHUTDOWN_IF_SD_BOOT_FAILS` is active)
* IDLE: four LEDs slow rotating (white if WiFi enabled; green if WiFi disabled)
* BLUETOOTH: four LEDs slow rotating coloured blue
* ERROR: all LEDs flashing red (1x) if an action was not accepted
* OK: all LEDs flashing green (1x) if an action was accepted
* BUSY: violet; four fast rotating LEDs when generating a playlist. Duration depends on the number of files in your playlist.
* track-progress: rainbow; number of LEDs relative to play-progress
* playlist-progress: blue; appears only shortly in playlist-mode with the beginning every new track; number of LEDs relative to progress
* webstream: two slow rotating LEDs that change their colours rainbow-wise as the stream proceeds
* volume: green => red-gradient; number of LEDs relative from current to max volume
* switching off: red-circle that grows until long-press-time is reached
* buttons locked: track-progress-LEDs coloured red
* paused: track-progress-LEDs coloured orange
* rewind: if single-track-loop is activated a LED-rewind is performed when restarting the given track
* (Optional) Undervoltage: flashes three times red if battery-voltage is too low. This voltage-level can be configured via GUI.
* (Optional) Short press of rotary encoder's button provides battery-voltage visualisation via Neopixel. Upper und lower voltage cut-offs can be adjusted via GUI. So for example if lower voltage is set to 3.2 V and upper voltage to 4.2 V, 50% of the LEDs indicate a voltage of 3.7 V.

Please note: some Neopixels use a reversed addressing which leads to the 'problem', that all effects are shown
counter clockwise. If you want to change that behaviour, just enable `NEOPIXEL_REVERSE_ROTATION`.

### Buttons
Some buttons have different actions if pressed long or short. Minimum duration for long press in ms is defined by `intervalToLongPress`.
* previous (short): previous track / beginning of the first track if pressed while first track is playing
* previous (long): first track of playlist
* next (short): next track of playlist
* next (long): last track of playlist
* pause/play (short/long): pause/play
* rotary encoder (turning): vol +/-
* rotary encoder (button long): switch off (only when on)
* rotary encoder (button short): switch on (when switched off)
* rotary encoder (button short): show battery-voltage via Neopixel (when switched on and `MEASURE_BATTERY_VOLTAGE` is active)
* previous (long; keep pressed) + next (short) + release (both): toggle WiFi enabled/disabled

### Music-play
* Music starts to play right after a valid RFID-tag was applied
* If `PLAY_LAST_RFID_AFTER_REBOOT` is active, ESPuino will remember the last RFID applied => music-autoplay (if in doubts don't use this feature).
* If a folder should be played that contains many mp3s, the playlist generation can take a few seconds. Please note that a file's name including path cannot exceed 255 characters.
* While playlist is generated Neopixel indicates BUSY-mode.
* After last track was played, Neopixel indicates IDLE-mode.
* In audiobook-mode, last play-position is remembered (position in actual file and number of track, respectively) when a new track begins of if pause-button was hit.
* In webstream-mode the stream will instantly stop if WiFi-status is toggled to disabled. ESPuino will return to idle-mode and wait for new RFID-tag.

### Audiobook-mode
This mode is different from the other ones because the last playposition is saved. Playposition is saved when...
* next track starts.
* first/previous/last track requested by button.
* pause was pressed.
* playlist is over (playposition is set back to the first track and file-position 0).
* Please note: last playposition is not saved when applying a new RFID-tag. This is intended because otherwise you woldn't have a possibility to not save it.

### Webinterface-configuration
After having ESPuino running on your ESP32 in your local WiFi, the webinterface-configuration is accessable. Using this GUI you can configure:
* Wifi-configuration (Wifi-SSID, Wifi-password, ESPuino's name (for nameserver))
* Link between RFID-tag and corresponding action
* (optional) MQTT-configuration (broker's IP)
* (optional) FTP-configuration (username and password)
* General-configuration (volume (speaker + headphone), neopixel-brightness (night-mode + initial), sleep after inactivity)

### FTP (optional)
* FTP needs to be activated after boot by pressing `PAUSE` + `NEXT`-buttons (in parallel) first! Neopixel flashes green (1x) if enabling was successful. It'll be disabled automatically after next reboot. Means: you have to enable it every time you need it (if reboot was in between). Sounds annoying and maybe it is, but's running this way in order to have more heap-memory available (for webstream) if FTP isn't running.
* In order to avoid exposing uSD-card or disassembling ESPuino all the time for adding new music, it's possible to transfer music to the uSD-card using FTP.
* Default-user and password are set to `esp32` / `esp32` but can be changed later via GUI.
<<<<<<< HEAD
* Make sure to set the max. number of parallel connections to ONE in your FTP-client and the charset to ISO8859-1.
=======
* Make sure to set the max. number of parallel connections to ONE in your FTP-client and the charset to CP437. CP437 is important if you want to use german umlauts (öäüß).
>>>>>>> 2bf2757d
* Secured FTP is not available. So make sure to disable SSL/TLS.
* Software: my recommendation is [Filezilla](https://filezilla-project.org/) as it's free and available for multiple platforms.
* Don't expect a super fast data-transfer; it's around 185 kB/s (SPI-mode) and 310 kB/s (MMC-mode).
* Please note: if music is played in parallel, this rate decrases dramatically! So better stop playback when doing a FTP-transfer.

### Energy saving
As already described in the modify-section, there are different sleepmodes available. Additionaly µC will be put into deepsleep after 10 minutes of inactivity (configurable my maxInactivityTime) unless ESPuino doesn't play music, has a FTP-client connected and any input via buttons. Every button-interaction resets the counter.

### MQTT (optional)
Everything that can be controlled via RFID-tags and buttons, can also be controlled via MQTT (excepting toggling WiFi-status as this doesn't make sense). All manual interactions (buttons, RFID-tags) are also sent to MQTT in parallel, so everything is always in-sync (unless Wifi/MQTT-connection is broken). In my home-setup I'm using [openHAB](https://www.openhab.org/) to "encapsulate" MQTT into a nice GUI, that's accessible via APP + web. I [described](https://github.com/biologist79/ESPuino/tree/master/openHAB) a sample-config for openHAB2. However, meanwhile openHAb3 is available and all the stuff described can also be configured via GUI. Be advised that openHAB is pretty complex and you have to spend some time to get familiar with it.

### Supported file/stream-types
Please refer [ESP32-audioI2S](https://github.com/schreibfaul1/ESP32-audioI2S), as this is the library I used for music-decoding. Make sure to update especially this library regularly as it's development is still in progress.

### Backups
As all assignments between RFID-IDs and actions (playmode, file to play...) is saved in ESP's NVS, the problem is that it's all gone when the ESP is broken. So that's where a backup comes into play. So every time you change or add a new assignment between a RFID-tag and an action via GUI, a backup-file is saved on the uSD-card. The file's name can be changed via `backupFile`. So better don't delete it! Using the webgui you can use the upload-form to import such a file. To be honest: Sometimes I had some issues with Firefox doing this whereas Safari turned out to do it right. Don't know why :-(.

## Smarthome (optional)
As already described, MQTT is supported. In order to use it it's necessary to run a MQTT-broker; [Mosquitto](https://mosquitto.org/) for instance. After connecting to it, ESPuino subscribes to all command-topics. State-topics are used to push states to the broker in order to inform others if anything changed (change of volume, new playlist, new track... name it). Others, like openHAB, subscribe to state-topics end send commands via command-topics. So it's not just limited to openHAB. It's just necessary to use a platform, that supports MQTT. For further informations (and pictures) refer the [subfolder](https://github.com/biologist79/ESPuino/tree/master/openHAB).

## MQTT-topics and their ranges
Feel free to use your own smarthome-environments (instead of openHAB). The MQTT-topics available are described as follows. Please note: if you want to send a command to ESPuino, you have to use a cmnd-topic whereas ESPuino pushes its states back via state-topics. So guess you want to change the volume to 8 you have to send this number via topic-variable `topicLoudnessCmnd`. Immediately after doing to, ESPuino sends a conformation of this command using `topicLoudnessState`. To get hands on MQTT I recommend this [one](https://www.hivemq.com/mqtt-essentials/) as introducton (covers more than you need for ESPuino).


| topic-variable          | range           | meaning                                                                        |
| ----------------------- | --------------- | ------------------------------------------------------------------------------ |
| topicSleepCmnd          | 0 or OFF        | Power off ESPuino immediately                                                  |
| topicSleepState         | ON or OFF       | Sends ESPuino's current/last state                                             |
| topicRfidCmnd           | 12 digits       | Set number of RFID-tag which 'emulates' an RFID-tag (e.g. `123789456089`)      |
| topicRfidState          | 12 digits       | ID of current RFID-tag (if not a modification-card)                            |
| topicTrackState         | String          | Sends current track number, total number of tracks and full path of curren track. E.g. "(2/10) /mp3/kinderlieder/Ri ra rutsch.mp3" |
| topicTrackControlCmnd   | 1 -> 7          | `1`=stop; `2`=unused!; `3`=play/pause; `4`=next; `5`=prev; `6`=first; `7`=last |
| topicLoudnessCmnd       | 0 -> 21         | Set loudness (depends on minVolume / maxVolume)                                |
| topicLoudnessState      | 0 -> 21         | Sends loudness (depends on minVolume / maxVolume                               |
| topicSleepTimerCmnd     | EOP             | Power off after end to playlist                                                |
|                         | EOT             | Power off after end of track                                                   |
|                         | EO5T            | Power off after end of five tracks                                             |
|                         | 1 -> 2^32       | Duration in minutes to power off                                               |
|                         | 0               | Deactivate timer (if active)                                                   |
| topicSleepTimerState    | various         | Sends active timer (`EOP`, `EOT`, `EO5T`, `0`, ...)                            |
| topicState              | Online, Offline | `Online` when powering on, `Offline` when powering off                         |
| topicCurrentIPv4IP      | IPv4-string     | Sends ESPuino's IP-address (e.g. `192.168.2.78`)                               |
| topicLockControlsCmnd   | ON, OFF         | Set if controls (buttons, rotary encoder) should be locked                     |
| topicLockControlsState  | ON, OFF         | Sends if controls (buttons, rotary encoder) are locked                         |
| topicPlaymodeState      | 0 - 10          | Sends current playmode (single track, audiobook...; see playmodes)             |
| topicRepeatModeCmnd     | 0 - 3           | Set repeat-mode: `0`=no; `1`=track; `2`=playlist; `3`=both                     |
| topicRepeatModeState    | 0 - 3           | Sends repeat-mode                                                              |
| topicLedBrightnessCmnd  | 0 - 255         | Set brightness of Neopixel                                                     |
| topicLedBrightnessState | 0 - 255         | Sends brightness of Neopixel                                                   |
| topicBatteryVoltage     | float           | Voltage (e.g. 3.81)                                                            |<|MERGE_RESOLUTION|>--- conflicted
+++ resolved
@@ -1,25 +1,15 @@
 # ESPuino - rfid-based musiccontroller based on ESP32 with I2S-DAC-support
 
 ## NEWS
-<<<<<<< HEAD
-* As the creator of ESPuino claims it's trademarkt right, my project has been renamed to ESPuino. I'm totally respecting this. So I instantly renamed everything and hopefully, I didn't forget any parts.
-=======
 * As the creator of TonUINO claims it's trademark right, my project has been renamed to ESPuino. I'm totally respecting this and have to admit that I've been not aware of that. However, I instantly renamed everything and hopefully I didn't forget any parts. Since my repository has moved, please make sure (at least if you're using git) to change the URL of your local repository. An explanation was kindly [written by user](https://github.com/biologist79/ESPuino/issues/81).
 * Please note: inline with the renaming of the project, MQTT-topics were changed as well as they've been including the old name. Please make sure to change your local MQTT-configuration as well. Sorry to [those](https://github.com/biologist79/ESPuino/issues/83) that spent time on this to point out.
->>>>>>> 2bf2757d
 * EN: I've set up a primarily German-speaking community with much documentation. Also an international corner for non-German-speakers is available at https://forum.espuino.de. Github-Login can be used there but it's not necessary.
 * DE: Ich habe ein primär deutschsprachiges Forum aufgesetzt, welches ich mit reichlich Doku versehen habe. Würde mich freuen, euch dort zu sehen: https://forum.espuino.de. Ihr könnt euch dort mit eurem Github-Login einloggen, jedoch auch "normal" anmelden.
 ## Changelog
 Moved to [another location](changelog.md) as it became to prominent here. Only last three events are kept:
-<<<<<<< HEAD
-* 18.01.2020: Added directive `PN5180_ENABLE_LPCD`: awake from deepsleep with PN5180 is now possible (but needs another GPIO)
-* 25.01.2020: Added directive `USE_LAST_VOLUME_AFTER_REBOOT`: Remembers volume used at last shutdown after reboot. This overwrites initial volume from GUI.
-* 28.01.2020: Removed cached RFID-filebrowser and replaced by realtime-browser
-=======
 * 01.02.2020: Introducing PCB: Lolin32 with SD_MMC + PN5180
 * 06.02.2020: German umlauts now supported. When uploading via FTP make sure to change charset to CP437.
 * 09.02.2020: Added support for bluetooth-sink (a2dp). Thanks @grch87 & @elmar-ops for providing this feature! Please note: wifi not available is now coloured green as blue make totally sense for bluetooth :-)
->>>>>>> 2bf2757d
 ## Known bugs
 * Some webstreams don't run. Guess it's a combination of saturated connection-pool and lack of heap-memory. Works probably better if ESP32-WROVER (e.g. Lolin D32 pro) is used, as this chip has PSRAM. Advice: Don't enable modules (e.g. MQTT) if you don't need them as this could save memory (and trouble).
 * English translation for webgui is currently outdated. This will be fixed soon when i18n-support will be integrated.
@@ -226,14 +216,10 @@
 WiFi is mandatory for webgui, FTP and MQTT. However, WiFi can be temporarily or permanently disabled. There are two ways to do that:
 * Use a special modification-card that can be configured via webgui
 * Press previous-key (and keep it pressed) + press next-button in parallel shortly. Now release both.
-<<<<<<< HEAD
-This toggles the current WiFi-status: if it's currently enabled, it will be disabled instantly and vice versa. Please note: this WiFi-status will remain until you change it again, which means, that ESPuino will remember this state after the next reboot. Having Wifi enabled is indicated in idle-mode (no playlist active) with four *white* slow rotating LEDs whereas disabled WiFi is represented by those ones coloured *blue*.
-=======
 This toggles the current WiFi-status: if it's currently enabled, it will be disabled instantly and vice versa. Please note: this WiFi-status will remain until you change it again, which means, that ESPuino will remember this state after the next reboot. Having Wifi enabled is indicated in idle-mode (no playlist active) with four *white* slow rotating LEDs whereas disabled WiFi is represented by those ones coloured *green*. Bluetooth-mode is indicated by *blue* LEDs.
 
 ## Bluetooth
 ESPuino can be used as bluetooth-sink (a2dp). This mode can be enabled/disabled via a RFID-modification-card. Applying one will restart ESPuino immediately. Two modes are available which are toggled in between: "normal" and "bluetooth". Normal means: SD + WiFi are available whereas in mode "bluetooth" only bluetooth-support can be provided. If bluetooth is active, this is indicated by four slow rotating *blue* LEDs. Now you can stream to your ESPuino e.g. with your mobile device. Tested this with Android 8 and worked 100% flawless.
->>>>>>> 2bf2757d
 ## After ESPuino is connected to your WiFi
 After bringing ESPuino part of your LAN/WiFi, the 'regular' webgui is available at the IP assigned by your router (or the configured hostname). Using this GUI, you can configure:
 * WiFi
@@ -365,11 +351,7 @@
 * FTP needs to be activated after boot by pressing `PAUSE` + `NEXT`-buttons (in parallel) first! Neopixel flashes green (1x) if enabling was successful. It'll be disabled automatically after next reboot. Means: you have to enable it every time you need it (if reboot was in between). Sounds annoying and maybe it is, but's running this way in order to have more heap-memory available (for webstream) if FTP isn't running.
 * In order to avoid exposing uSD-card or disassembling ESPuino all the time for adding new music, it's possible to transfer music to the uSD-card using FTP.
 * Default-user and password are set to `esp32` / `esp32` but can be changed later via GUI.
-<<<<<<< HEAD
-* Make sure to set the max. number of parallel connections to ONE in your FTP-client and the charset to ISO8859-1.
-=======
 * Make sure to set the max. number of parallel connections to ONE in your FTP-client and the charset to CP437. CP437 is important if you want to use german umlauts (öäüß).
->>>>>>> 2bf2757d
 * Secured FTP is not available. So make sure to disable SSL/TLS.
 * Software: my recommendation is [Filezilla](https://filezilla-project.org/) as it's free and available for multiple platforms.
 * Don't expect a super fast data-transfer; it's around 185 kB/s (SPI-mode) and 310 kB/s (MMC-mode).
